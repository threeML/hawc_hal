from __future__ import division
import contextlib
from hawc_hal.util import ra_to_longitude
from hawc_hal.log_likelihood import log_likelihood
from hawc_hal.psf_fast import PSFConvolutor
from hawc_hal.healpix_handling import get_gnomonic_projection
from hawc_hal.healpix_handling import SparseHealpix
from hawc_hal.healpix_handling import FlatSkyToHealpixTransform
from hawc_hal.convolved_source import (
    ConvolvedPointSource,
    ConvolvedExtendedSource3D,
    ConvolvedExtendedSource2D,
    ConvolvedSourcesContainer,
)
from hawc_hal.response import hawc_response_factory
from hawc_hal.maptree.data_analysis_bin import DataAnalysisBin
from hawc_hal.maptree.map_tree import MapTree
from hawc_hal.maptree import map_tree_factory
from astromodels import Parameter
from tqdm.auto import tqdm

<<<<<<< HEAD
from builtins import str
from builtins import range
from astropy.utils.misc import isiterable
from past.utils import old_div
import copy
=======
>>>>>>> b01b35c9
import collections
import contextlib
import copy
from builtins import range, str

import astropy.units as u
import healpy as hp
<<<<<<< HEAD
import astropy.units as u
import matplotlib.pyplot as plt
import matplotlib as mpl
from scipy.stats import poisson

from astropy.convolution import Gaussian2DKernel
from astropy.convolution import convolve_fft as convolve
from astropy.coordinates import Angle
from threeML.plugin_prototype import PluginPrototype
from threeML.utils.statistics.gammaln import logfactorial
from threeML.parallel import parallel_client
from threeML.io.logging import setup_logger
=======
import matplotlib as mpl
import matplotlib.pyplot as plt
import numpy as np
from astromodels import Parameter
from astropy.convolution import Gaussian2DKernel
from astropy.convolution import convolve_fft as convolve
from astropy.coordinates import Angle
from astropy.utils.misc import isiterable
from past.utils import old_div
from scipy.stats import poisson
from threeML.io.logging import setup_logger
from threeML.parallel import parallel_client
from threeML.plugin_prototype import PluginPrototype
from threeML.utils.statistics.gammaln import logfactorial
from tqdm.auto import tqdm

from hawc_hal.convolved_source import (
    ConvolvedExtendedSource2D,
    ConvolvedExtendedSource3D,
    ConvolvedPointSource,
    ConvolvedSourcesContainer,
)
from hawc_hal.healpix_handling import (
    FlatSkyToHealpixTransform,
    SparseHealpix,
    get_gnomonic_projection,
)
from hawc_hal.log_likelihood import log_likelihood
from hawc_hal.maptree import map_tree_factory
from hawc_hal.maptree.data_analysis_bin import DataAnalysisBin
from hawc_hal.maptree.map_tree import MapTree
from hawc_hal.psf_fast import PSFConvolutor
from hawc_hal.response import hawc_response_factory
from hawc_hal.util import ra_to_longitude
>>>>>>> b01b35c9

log = setup_logger(__name__)
log.propagate = False


class HAL(PluginPrototype):
    """
    The HAWC Accelerated Likelihood plugin for 3ML.
    :param name: name for the plugin
    :param maptree: Map Tree (either ROOT or hdf5 format)
    :param response: Response of HAWC (either ROOT or hd5 format)
    :param roi: a ROI instance describing the Region Of Interest
    :param flat_sky_pixels_size: size of the pixel for the flat sky projection (Hammer Aitoff)
    """

    def __init__(self, name, maptree, response_file, roi,
                 flat_sky_pixels_size=0.17):

        # Store ROI
        self._roi = roi

        # Set up the flat-sky projection
        self.flat_sky_pixels_size = flat_sky_pixels_size
        self._flat_sky_projection = self._roi.get_flat_sky_projection(
            self.flat_sky_pixels_size
        )

        # Read map tree (data)
        self._maptree = map_tree_factory(maptree, roi=self._roi)

        # Read detector response_file
        self._response = hawc_response_factory(response_file)

        # Use a renormalization of the background as nuisance parameter
        # NOTE: it is fixed to 1.0 unless the user explicitly sets it free (experimental)
        self._nuisance_parameters = collections.OrderedDict()
        # self._nuisance_parameters['%s_bkg_renorm' % name] = Parameter('%s_bkg_renorm' % name, 1.0,
        self._nuisance_parameters[f"{name}_bkg_renorm"] = Parameter(
            f"{name}_bkg_renorm",
            1.0,
            min_value=0.5,
            max_value=1.5,
            delta=0.01,
            desc="Renormalization for background map",
            free=False,
            is_normalization=False,
        )

        # Instance parent class

        super(HAL, self).__init__(name, self._nuisance_parameters)

        self._likelihood_model = None

        # These lists will contain the maps for the point sources
        self._convolved_point_sources = ConvolvedSourcesContainer()
        # and this one for extended sources
        self._convolved_ext_sources = ConvolvedSourcesContainer()

        # All energy/nHit bins are loaded in memory
        self._all_planes = list(self._maptree.analysis_bins_labels)

        # The active planes list always contains the list of *indexes* of the active planes
        self._active_planes = None

        # Set up the transformations from the flat-sky projection to Healpix, as well as the list of active pixels
        # (one for each energy/nHit bin). We make a separate transformation because different energy bins might have
        # different nsides
        self._active_pixels = collections.OrderedDict()
        self._flat_sky_to_healpix_transform = collections.OrderedDict()

        for bin_id in self._maptree:
            this_maptree = self._maptree[bin_id]
            this_nside = this_maptree.nside
            this_active_pixels = roi.active_pixels(this_nside)

            this_flat_sky_to_hpx_transform = FlatSkyToHealpixTransform(
                self._flat_sky_projection.wcs,
                "icrs",
                this_nside,
                this_active_pixels,
                (
                    self._flat_sky_projection.npix_width,
                    self._flat_sky_projection.npix_height,
                ),
                order="bilinear",
            )

            self._active_pixels[bin_id] = this_active_pixels
            self._flat_sky_to_healpix_transform[
                bin_id] = this_flat_sky_to_hpx_transform

        # This will contain a list of PSF convolutors for extended sources, if there is any in the model

        self._psf_convolutors = None

        # Pre-compute the log-factorial factor in the likelihood, so we do not keep to computing it over and over
        # again.
        self._log_factorials = collections.OrderedDict()

        # We also apply a bias so that the numerical value of the log-likelihood stays small. This helps when
        # fitting with algorithms like MINUIT because the convergence criterium involves the difference between
        # two likelihood values, which would be affected by numerical precision errors if the two values are
        # too large
        self._saturated_model_like_per_maptree = collections.OrderedDict()

        # The actual computation is in a method so we can recall it on clone (see the get_simulated_dataset method)
        self._compute_likelihood_biases()

        # This will save a clone of self for simulations
        self._clone = None

        # Integration method for the PSF (see psf_integration_method)
        self._psf_integration_method = "exact"

    @property
    def psf_integration_method(self):
        """
        Get or set the method for the integration of the PSF.

        * "exact" is more accurate but slow, if the position is free to vary it adds a lot of time to the fit. This is
        the default, to be used when the position of point sources are fixed. The computation in that case happens only
        once so the impact on the run time is negligible.
        * "fast" is less accurate (up to an error of few percent in flux) but a lot faster. This should be used when
        the position of the point source is free, because in that case the integration of the PSF happens every time
        the position changes, so several times during the fit.

        If you have a fit with a free position, use "fast". When the position is found, you can fix it, switch to
        "exact" and redo the fit to obtain the most accurate measurement of the flux. For normal sources the difference
        will be small, but for very bright sources it might be up to a few percent (most of the time < 1%). If you are
        interested in the localization contour there is no need to rerun with "exact".

        :param mode: either "exact" or "fast"
        :return: None
        """

        return self._psf_integration_method

    @psf_integration_method.setter
    def psf_integration_method(self, mode):

        assert mode.lower() in [
            "exact",
            "fast",
        ], "PSF integration method must be either 'exact' or 'fast'"

        self._psf_integration_method = mode.lower()

    def _setup_psf_convolutors(self):

        central_response_bins = self._response.get_response_dec_bin(
            self._roi.ra_dec_center[1]
        )

        self._psf_convolutors = collections.OrderedDict()
        for bin_id in central_response_bins:
            # Only set up PSF convolutors for active bins.
            if bin_id in self._active_planes:
                self._psf_convolutors[bin_id] = PSFConvolutor(
<<<<<<< HEAD
                    central_response_bins[bin_id].psf,
                    self._flat_sky_projection
=======
                    central_response_bins[bin_id].psf, self._flat_sky_projection
>>>>>>> b01b35c9
                )

    def _compute_likelihood_biases(self):

        for bin_label in self._maptree:
            data_analysis_bin = self._maptree[bin_label]

            this_log_factorial = np.sum(
<<<<<<< HEAD
                logfactorial(
                    data_analysis_bin.observation_map.as_partial().astype(int))
=======
                logfactorial(data_analysis_bin.observation_map.as_partial().astype(int))
>>>>>>> b01b35c9
            )
            self._log_factorials[bin_label] = this_log_factorial

            # As bias we use the likelihood value for the saturated model
            obs = data_analysis_bin.observation_map.as_partial()
            bkg = data_analysis_bin.background_map.as_partial()

            sat_model = np.clip(obs - bkg, 1e-50, None).astype(np.float64)

            self._saturated_model_like_per_maptree[bin_label] = (
                log_likelihood(obs, bkg, sat_model) - this_log_factorial
            )

    def get_saturated_model_likelihood(self):
        """
        Returns the likelihood for the saturated model (i.e. a model exactly equal to observation - background).

        :return:
        """
        return sum(self._saturated_model_like_per_maptree.values())

    def set_active_measurements(self, bin_id_min=None, bin_id_max=None,
                                bin_list=None):
        """
        Set the active analysis bins to use during the analysis. It can be used in two ways:

        - Specifying a range: if the response and the maptree allows it, you can specify a minimum id and a maximum id
        number. This only works if the analysis bins are numerical, like in the normal fHit analysis. For example:

            > set_active_measurement(bin_id_min=1, bin_id_max=9)

        - Specifying a list of bins as strings. This is more powerful, as allows to select any bins, even
        non-contiguous bins. For example:

            > set_active_measurement(bin_list=[list])

        :param bin_id_min: minimum bin (only works for fHit analysis. For the others, use bin_list)
        :param bin_id_max: maximum bin (only works for fHit analysis. For the others, use bin_list)
        :param bin_list: a list of analysis bins to use
        :return: None
        """

        # Check for legal input
        if bin_id_min is not None:

            assert (
                bin_id_max is not None
            ), "If you provide a minimum bin, you also need to provide a maximum bin."

            # Make sure they are integers
            bin_id_min = int(bin_id_min)
            bin_id_max = int(bin_id_max)

            self._active_planes = []
            for this_bin in range(bin_id_min, bin_id_max + 1):
                this_bin = str(this_bin)
                if this_bin not in self._all_planes:
                    raise ValueError(
                        f"Bin {this_bin} is not contained in this maptree."
                    )

                self._active_planes.append(this_bin)

        else:

            assert (
                bin_id_max is None
            ), "If you provie a maximum bin, you also need to provide a minimum bin."

            assert bin_list is not None

            self._active_planes = []

            for this_bin in bin_list:

                # if not this_bin in self._all_planes:
                if this_bin not in self._all_planes:
                    raise ValueError(
                        f"Bin {this_bin} is not contained in this maptree."
                    )

                self._active_planes.append(this_bin)

        if self._likelihood_model:
            self.set_model(self._likelihood_model)

    def display(self, verbose=False):
        """
        Prints summary of the current object content.
        """

        log.info("Region of Interest: ")
        log.info("-------------------")
        self._roi.display()

        log.info("")
        log.info("Flat sky projection: ")
        log.info("--------------------")

        log.info(
            f"Width x height {self._flat_sky_projection.npix_width} x {self._flat_sky_projection.npix_height} px"
        )
        # log.info("Width x height: %s x %s px" % (self._flat_sky_projection.npix_width,
        #                                      self._flat_sky_projection.npix_height))
        log.info(f"Pixel sizes: {self._flat_sky_projection.pixel_size} deg")
        # log.info("Pixel sizes: %s deg" % self._flat_sky_projection.pixel_size)

        log.info("")
        log.info("Response: ")
        log.info("---------")

        self._response.display(verbose)

        log.info("")
        log.info("Map Tree: ")
        log.info("----------")

        self._maptree.display()

        log.info("")
        # log.info("Active energy/nHit planes ({}):".format(len(self._active_planes)))
        log.info(f"Active energy/nHit planes ({len(self._active_planes)}):")
        log.info("-------------------------------")
        log.info(self._active_planes)

    def set_model(self, likelihood_model_instance):
        """
        Set the model to be used in the joint minimization. Must be a LikelihoodModel instance.
        """

        self._likelihood_model = likelihood_model_instance

        # Reset
        self._convolved_point_sources.reset()
        self._convolved_ext_sources.reset()

        # For each point source in the model, build the convolution class

        for source in list(self._likelihood_model.point_sources.values()):
            this_convolved_point_source = ConvolvedPointSource(
                source, self._response, self._flat_sky_projection
            )

            self._convolved_point_sources.append(this_convolved_point_source)

        # Samewise for extended sources
        ext_sources = list(self._likelihood_model.extended_sources.values())

        # NOTE: ext_sources evaluate to False if empty
        if ext_sources:

            # We will need to convolve

            self._setup_psf_convolutors()

            for source in ext_sources:

                if source.spatial_shape.n_dim == 2:

                    this_convolved_ext_source = ConvolvedExtendedSource2D(
                        source, self._response, self._flat_sky_projection
                    )

                else:

                    this_convolved_ext_source = ConvolvedExtendedSource3D(
                        source, self._response, self._flat_sky_projection
                    )

                self._convolved_ext_sources.append(this_convolved_ext_source)

<<<<<<< HEAD
    def get_excess_background(self, ra, dec, radius):
        """
        Calculates area, excess (data - background) and model counts of source at different
        distance from the source.
        :param: radius: radial distance away from the center (degrees).
        :returns: tuple of numpy.ndarrays for areas, excess, model, and background
        this information is used in the get_radial_profile function.
        """

        radius_radians = np.deg2rad(radius)

        total_counts = np.zeros(len(self._active_planes), dtype=float)
        background = np.zeros_like(total_counts)
        observation = np.zeros_like(total_counts)
        model = np.zeros_like(total_counts)
        signal = np.zeros_like(total_counts)
        area = np.zeros_like(total_counts)

        n_point_sources = self._likelihood_model.get_number_of_point_sources()
        n_ext_sources = self._likelihood_model.get_number_of_extended_sources()

        longitude = ra_to_longitude(ra)
        latitude = dec
        center = hp.ang2vec(longitude, latitude, lonlat=True)

        for i, energy_id in enumerate(self._active_planes):
            data_analysis_bin = self._maptree[energy_id]
            this_nside = data_analysis_bin.observation_map.nside

            pixels_at_radius = hp.query_disc(
                this_nside,
                center,
                radius_radians,
                inclusive=False,
            )

            # calculate the areas per bin by the product
            # of pixel area by the number of pixels at each radial bin
            area[i] = hp.nside2pixarea(this_nside) * pixels_at_radius.shape[0]

            # NOTE: select active pixels according to each radial bin
            bin_active_pixel_indexes = np.intersect1d(
                self._active_pixels[energy_id], pixels_at_radius, return_indices=True)[1]

            # obtain the excess, background, and expected excess at each radial bin
            data = data_analysis_bin.observation_map.as_partial()
            bkg = data_analysis_bin.background_map.as_partial()
            mdl = self._get_model_map(energy_id, n_point_sources,
                                      n_ext_sources).as_partial()

            bin_data = np.array([data[i] for i in bin_active_pixel_indexes])
            bin_bkg = np.array([bkg[i] for i in bin_active_pixel_indexes])
            bin_model = np.array([mdl[i] for i in bin_active_pixel_indexes])

            this_data_tot = np.sum(bin_data)
            this_bkg_tot = np.sum(bin_bkg)
            this_model_tot = np.sum(bin_model)

            background[i] = this_bkg_tot
            observation[i] = this_data_tot
            model[i] = this_model_tot
            signal[i] = this_data_tot - this_bkg_tot

        return area, signal, model, background

    def get_radial_profile(
            self,
            ra,
            dec,
            active_planes=None,
            max_radius=3.0,
            n_radial_bins=30,
            model_to_subtract=None,
            subtract_model_from_model=False,
    ):
        """
        Calculates radial profiles of data - background & model.
        :param ra: R.A. of origin for radial profile.
        :param dec: Declination of origin of radial profile.
        :param active_planes: List of analysis over which to average; if None, use HAWC default (bins 1-9).
        :param max_radius: Radius up to which the radial profile is evaluated;
        for the disk to calculate the gamma/hadron weights (Default: 3.0).
        :param n_radial_bins: Number of bins for the radial profile (Default: 30).
        :param model_to_subtract: Another model that is to be subtracted from the data excess (Default: None).
        :param subtract_model_from_model: If True and model_to_subtract is not None,
        subtract model from model too (Default: False).

        :return: np.arrays with the radii, model profile, data profile, data uncertainty, and
        list of analysis bins used.
        """
        # default is to use all active bins
        if active_planes is None:
            active_planes = self._active_planes

        # Make sure we use bins with data
        good_planes = [plane_id in active_planes for plane_id in
                       self._active_planes]
        plane_ids = set(active_planes) & set(self._active_planes)

        offset = 0.5
        delta_r = 1.0 * max_radius / n_radial_bins
        radii = np.array(
            [delta_r * (r + offset) for r in range(n_radial_bins)])
        # radii = np.linspace(0.5 * delta_r, max_radius, n_radial_bins, endpoint=False)

        # Get area of all pixels in a given circle
        # The area of each ring is then given by the difference between two
        # subsequent circe areas.
        area = np.array(
            [self.get_excess_background(ra, dec, r + offset * delta_r)[0] for r
             in radii]
        )

        temp = area[1:] - area[:-1]
        area[1:] = temp

        # model
        # convert 'top hat' excess into 'ring' excesses.
        model = np.array(
            [self.get_excess_background(ra, dec, r + offset * delta_r)[2] for r
             in radii]
        )

        temp = model[1:] - model[:-1]
        model[1:] = temp

        # signals
        signal = np.array(
            [self.get_excess_background(ra, dec, r + offset * delta_r)[1] for r
             in radii]
        )

        temp = signal[1:] - signal[:-1]
        signal[1:] = temp

        # backgrounds
        bkg = np.array(
            [self.get_excess_background(ra, dec, r + offset * delta_r)[3] for r
             in radii]
        )

        temp = bkg[1:] - bkg[:-1]
        bkg[1:] = temp

        counts = signal + bkg

        if model_to_subtract is not None:
            this_model = copy.deepcopy(self._likelihood_model)
            self.set_model(model_to_subtract)

            model_subtract = np.array(
                [self.get_excess_background(ra, dec, r + offset * delta_r)[2]
                 for r in radii]
            )

            temp = model_subtract[1:] - model_subtract[:-1]
            model_subtract[1:] = temp

            signal -= model_subtract

            if subtract_model_from_model:
                model -= model_subtract

            self.set_model(this_model)

        # NOTE: weights are calculated as expected number of gamma-rays/number of background counts.
        # here, use max_radius to evaluate the number of gamma-rays/bkg counts.
        # The weights do not depend on the radius, but fill a matrix anyway so
        # there's no confusion when multiplying them to the data later.
        # Weight is normalized (sum of weights over the bins = 1).

        total_excess = \
            np.array(self.get_excess_background(ra, dec, max_radius)[1])[
                good_planes
            ]

        total_model = \
            np.array(self.get_excess_background(ra, dec, max_radius)[2])[
                good_planes
            ]

        total_bkg = \
            np.array(self.get_excess_background(ra, dec, max_radius)[3])[
                good_planes
            ]

        w = np.divide(total_model, total_bkg)
        weight = np.array([w / np.sum(w) for r in radii])

        # restrict profiles to the user-specified analysis bins
        area = area[:, good_planes]
        signal = signal[:, good_planes]
        model = model[:, good_planes]
        counts = counts[:, good_planes]
        bkg = bkg[:, good_planes]

        # average over the analysis bins
        excess_data = np.average(signal / area, weights=weight, axis=1)
        excess_error = np.sqrt(
            np.sum(counts * weight * weight / (area * area), axis=1))
        excess_model = np.average(model / area, weights=weight, axis=1)

        return radii, excess_model, excess_data, excess_error, sorted(
            plane_ids)

    def plot_radial_profile(
            self,
            ra,
            dec,
            active_planes=None,
            max_radius=3.0,
            n_radial_bins=30,
            model_to_subtract=None,
            subtract_model_from_model=False,
    ):
        """
        Plots radial profiles of data - background & model.

        :param ra: R.A. of origin for radial profile.
        :param dec: Declination of origin of radial profile.
        :param active_planes: List of analysis bins over which to average;
        if None, use HAWC default (bins 1-9).
        :param max_radius: Radius up to which the radial profile is evaluated; also
        used as the radius for the disk to calculate the gamma/hadron weights. (Default: 3.0)
        :param n_radial_bins : number of radial bins used for ring calculation (Default: 30).
        :param model_to_subtract: Another model that is to be subtracted from the data excess (Default: None).
        :param subtract_model_from_model: If True and model_to_subtract is not None, subtract from model too (Default: False).

        :return: plot of data - background vs model radial profiles.
        """

        (
            radii,
            excess_model,
            excess_data,
            excess_error,
            plane_ids,
        ) = self.get_radial_profile(
            ra,
            dec,
            active_planes,
            max_radius,
            n_radial_bins,
            model_to_subtract,
            subtract_model_from_model,
        )

        fig, ax = plt.subplots(figsize=(10, 8))

        plt.errorbar(
            radii,
            excess_data,
            yerr=excess_error,
            capsize=0,
            color="black",
            label="Excess (data-bkg)",
            fmt=".",
        )

        plt.plot(radii, excess_model, color="red", label="Model")

        plt.legend(bbox_to_anchor=(1.0, 1.0), loc="upper right", numpoints=1)
        plt.axhline(0, color="deepskyblue", linestyle="--")

        x_limits = [0, max_radius]
        plt.xlim(x_limits)
        plt.xticks(fontsize=18)
        plt.yticks(fontsize=18)

        plt.ylabel(r"Apparent Radial Excess [sr$^{-1}$]", fontsize=18)
        plt.xlabel(
            f"Distance from source at ({ra:0.2f} $^{{\circ}}$, {dec:0.2f} $^{{\circ}}$)",
            fontsize=18
        )

        if len(plane_ids) == 1:
            title = f"Radial Profile, bin {plane_ids[0]}"

        else:
            tmptitle = f"Radial Profile, bins \n{plane_ids}"
            width = 80
            title = "\n".join(
                tmptitle[i: i + width] for i in range(0, len(tmptitle), width)
            )
            title = tmptitle

        plt.title(title)

        ax.grid(True)

        with contextlib.suppress(Exception):
            plt.tight_layout()
        # try:
        #
            # plt.tight_layout()
        #
        # except Exception:
        #
            # pass

        return fig
=======
    # def get_excess_background(self, ra, dec, radius):
    #     """
    #     Calculates area, excess (data - background) and model counts of source at different
    #     distance from the source.
    #     :param: radius: radial distance away from the center (degrees).
    #     :returns: tuple of numpy.ndarrays for areas, excess, model, and background
    #     this information is used in the get_radial_profile function.
    #     """

    #     radius_radians = np.deg2rad(radius)

    #     total_counts = np.zeros(len(self._active_planes), dtype=float)
    #     background = np.zeros_like(total_counts)
    #     observation = np.zeros_like(total_counts)
    #     model = np.zeros_like(total_counts)
    #     signal = np.zeros_like(total_counts)
    #     area = np.zeros_like(total_counts)

    #     n_point_sources = self._likelihood_model.get_number_of_point_sources()
    #     n_ext_sources = self._likelihood_model.get_number_of_extended_sources()

    #     longitude = ra_to_longitude(ra)
    #     latitude = dec
    #     center = hp.ang2vec(longitude, latitude, lonlat=True)

    #     for i, energy_id in enumerate(self._active_planes):
    #         data_analysis_bin = self._maptree[energy_id]
    #         this_nside = data_analysis_bin.observation_map.nside

    #         pixels_at_radius = hp.query_disc(
    #             this_nside,
    #             center,
    #             radius_radians,
    #             inclusive=False,
    #         )

    #         # calculate the areas per bin by the product
    #         # of pixel area by the number of pixels at each radial bin
    #         area[i] = hp.nside2pixarea(this_nside) * pixels_at_radius.shape[0]

    #         # NOTE: select active pixels according to each radial bin
    #         bin_active_pixel_indexes = np.intersect1d(
    #             self._active_pixels[energy_id], pixels_at_radius, return_indices=True
    #         )[1]

    #         # obtain the excess, background, and expected excess at each radial bin
    #         data = data_analysis_bin.observation_map.as_partial()
    #         bkg = data_analysis_bin.background_map.as_partial()
    #         mdl = self._get_model_map(
    #             energy_id, n_point_sources, n_ext_sources
    #         ).as_partial()

    #         bin_data = np.array([data[i] for i in bin_active_pixel_indexes])
    #         bin_bkg = np.array([bkg[i] for i in bin_active_pixel_indexes])
    #         bin_model = np.array([mdl[i] for i in bin_active_pixel_indexes])

    #         this_data_tot = np.sum(bin_data)
    #         this_bkg_tot = np.sum(bin_bkg)
    #         this_model_tot = np.sum(bin_model)

    #         background[i] = this_bkg_tot
    #         observation[i] = this_data_tot
    #         model[i] = this_model_tot
    #         signal[i] = this_data_tot - this_bkg_tot

    #     return area, signal, model, background

    # def get_radial_profile(
    #     self,
    #     ra,
    #     dec,
    #     active_planes=None,
    #     max_radius=3.0,
    #     n_radial_bins=30,
    #     model_to_subtract=None,
    #     subtract_model_from_model=False,
    # ):
    #     """Calculates radial profiles for a source in units of excess counts per steradian

    #     Args:
    #         ra (float): RA of sky location of source
    #         dec (float): Declincation of origin of radial profile
    #         active_planes (np.ndarray, optional): List of active planes over which
    #         to average. Defaults to None.
    #         max_radius (float, optional): Radius up to which evaluate the radial
    #         profile. Defaults to 3.0.
    #         n_radial_bins (int, optional): Number of radiaul bins to use for
    #         the profile. Defaults to 30.
    #         model_to_subtract (astromodels.model, optional): Another model to subtract from
    #         the data excess. Defaults to None.
    #         subtract_model_from_model (bool, optional): If True, and model_to_subtract is not None,
    #         subtract model from model too. Defaults to False.

    #     Returns:
    #         tuple(np.ndarray): returns list of radial distances, excess expected counts,
    #         excess counts, counts uncertainty, and list of sorted active_planes
    #     """
    #     # default is to use all active bins
    #     if active_planes is None:
    #         active_planes = self._active_planes

    #     # Make sure we use bins with data
    #     good_planes = [plane_id in active_planes for plane_id in self._active_planes]
    #     plane_ids = set(active_planes) & set(self._active_planes)

    #     offset = 0.5
    #     delta_r = 1.0 * max_radius / n_radial_bins
    #     radii = np.array([delta_r * (r + offset) for r in range(n_radial_bins)])
    #     # radii = np.linspace(0.5 * delta_r, max_radius, n_radial_bins, endpoint=False)

    #     # Get area of all pixels in a given circle
    #     # The area of each ring is then given by the difference between two
    #     # subsequent circe areas.
    #     area = np.array(
    #         [
    #             self.get_excess_background(ra, dec, r + offset * delta_r)[0]
    #             for r in radii
    #         ]
    #     )

    #     temp = area[1:] - area[:-1]
    #     area[1:] = temp

    #     # model
    #     # convert 'top hat' excess into 'ring' excesses.
    #     model = np.array(
    #         [
    #             self.get_excess_background(ra, dec, r + offset * delta_r)[2]
    #             for r in radii
    #         ]
    #     )

    #     temp = model[1:] - model[:-1]
    #     model[1:] = temp

    #     # signals
    #     signal = np.array(
    #         [
    #             self.get_excess_background(ra, dec, r + offset * delta_r)[1]
    #             for r in radii
    #         ]
    #     )

    #     temp = signal[1:] - signal[:-1]
    #     signal[1:] = temp

    #     # backgrounds
    #     bkg = np.array(
    #         [
    #             self.get_excess_background(ra, dec, r + offset * delta_r)[3]
    #             for r in radii
    #         ]
    #     )

    #     temp = bkg[1:] - bkg[:-1]
    #     bkg[1:] = temp

    #     counts = signal + bkg

    #     if model_to_subtract is not None:
    #         this_model = copy.deepcopy(self._likelihood_model)
    #         self.set_model(model_to_subtract)

    #         model_subtract = np.array(
    #             [
    #                 self.get_excess_background(ra, dec, r + offset * delta_r)[2]
    #                 for r in radii
    #             ]
    #         )

    #         temp = model_subtract[1:] - model_subtract[:-1]
    #         model_subtract[1:] = temp

    #         signal -= model_subtract

    #         if subtract_model_from_model:
    #             model -= model_subtract

    #         self.set_model(this_model)

    #     # NOTE: weights are calculated as expected number of gamma-rays/number of background counts.
    #     # here, use max_radius to evaluate the number of gamma-rays/bkg counts.
    #     # The weights do not depend on the radius, but fill a matrix anyway so
    #     # there's no confusion when multiplying them to the data later.
    #     # Weight is normalized (sum of weights over the bins = 1).

    #     total_excess = np.array(self.get_excess_background(ra, dec, max_radius)[1])[
    #         good_planes
    #     ]

    #     total_model = np.array(self.get_excess_background(ra, dec, max_radius)[2])[
    #         good_planes
    #     ]

    #     total_bkg = np.array(self.get_excess_background(ra, dec, max_radius)[3])[
    #         good_planes
    #     ]

    #     w = np.divide(total_model, total_bkg)
    #     weight = np.array([w / np.sum(w) for r in radii])

    #     # restrict profiles to the user-specified analysis bins
    #     area = area[:, good_planes]
    #     signal = signal[:, good_planes]
    #     model = model[:, good_planes]
    #     counts = counts[:, good_planes]
    #     bkg = bkg[:, good_planes]

    #     # average over the analysis bins
    #     excess_data = np.average(signal / area, weights=weight, axis=1)
    #     excess_error = np.sqrt(np.sum(counts * weight * weight / (area * area), axis=1))
    #     excess_model = np.average(model / area, weights=weight, axis=1)

    #     return radii, excess_model, excess_data, excess_error, sorted(plane_ids)

    # def plot_radial_profile(
    #     self,
    #     ra,
    #     dec,
    #     active_planes=None,
    #     max_radius=3.0,
    #     n_radial_bins=30,
    #     model_to_subtract=None,
    #     subtract_model_from_model=False,
    # ):
    #     """Plots radial profiles of data-background & model

    #     Args:
    #         ra (float): RA of origin of radial profile
    #         dec (float): Declination of origin of radial profile.
    #         active_planes (np.ndarray, optional): List of analysis bins over which to average.
    #         Defaults to None.
    #         max_radius (float, optional): Radius up to which the radial profile is evaluate;
    #         also used as the radius for the disk to calculate the gamma/hadron
    #         weights. Defaults to 3.0.
    #         n_radial_bins (int, optional): number of radial bins used for ring
    #         calculation. Defaults to 30.
    #         model_to_subtract (astromodels.model, optional): Another model that is to be subtracted
    #         from the data excess. Defaults to None.
    #         subtract_model_from_model (bool, optional): If True and model_to_subtract is not None,
    #         subtract from model too. Defaults to False.

    #     Returns:
    #         matplotlib.pyplot.Figure: plot of data - background & model radial profile for source
    #     """

    #     (
    #         radii,
    #         excess_model,
    #         excess_data,
    #         excess_error,
    #         plane_ids,
    #     ) = self.get_radial_profile(
    #         ra,
    #         dec,
    #         active_planes,
    #         max_radius,
    #         n_radial_bins,
    #         model_to_subtract,
    #         subtract_model_from_model,
    #     )

    #     fig, ax = plt.subplots(figsize=(10, 8))

    #     plt.errorbar(
    #         radii,
    #         excess_data,
    #         yerr=excess_error,
    #         capsize=0,
    #         color="black",
    #         label="Excess (data-bkg)",
    #         fmt=".",
    #     )

    #     plt.plot(radii, excess_model, color="red", label="Model")

    #     plt.legend(bbox_to_anchor=(1.0, 1.0), loc="upper right", numpoints=1)
    #     plt.axhline(0, color="deepskyblue", linestyle="--")

    #     x_limits = [0, max_radius]
    #     plt.xlim(x_limits)
    #     plt.xticks(fontsize=18)
    #     plt.yticks(fontsize=18)

    #     plt.ylabel(r"Apparent Radial Excess [sr$^{-1}$]", fontsize=18)
    #     plt.xlabel(
    #         f"Distance from source at ({ra:0.2f} $^{{\circ}}$, {dec:0.2f} $^{{\circ}}$)",
    #         fontsize=18,
    #     )

    #     if len(plane_ids) == 1:
    #         title = f"Radial Profile, bin {plane_ids[0]}"

    #     else:
    #         title = "Radial Profile"
    #         # tmptitle = f"Radial Profile, bins \n{plane_ids}"
    #         # width = 80
    #         # title = "\n".join(
    #         # tmptitle[i : i + width] for i in range(0, len(tmptitle), width)
    #         # )
    #         # title = tmptitle

    #     plt.title(title)

    #     ax.grid(True)

    #     with contextlib.suppress(Exception):
    #         plt.tight_layout()
    #     # try:
    #     #
    #     # plt.tight_layout()
    #     #
    #     # except Exception:
    #     #
    #     # pass

    #     return fig
>>>>>>> b01b35c9

    def display_spectrum(self):
        """
        Make a plot of the current spectrum and its residuals (integrated over space)

        :return: a matplotlib.Figure
        """

        n_point_sources = self._likelihood_model.get_number_of_point_sources()
        n_ext_sources = self._likelihood_model.get_number_of_extended_sources()

        total_counts = np.zeros(len(self._active_planes), dtype=float)
        total_model = np.zeros_like(total_counts)
        model_only = np.zeros_like(total_counts)
        net_counts = np.zeros_like(total_counts)
        yerr_low = np.zeros_like(total_counts)
        yerr_high = np.zeros_like(total_counts)

        for i, energy_id in enumerate(self._active_planes):

            data_analysis_bin = self._maptree[energy_id]

            this_model_map_hpx = self._get_expectation(
                data_analysis_bin, energy_id, n_point_sources, n_ext_sources
            )

            this_model_tot = np.sum(this_model_map_hpx)
<<<<<<< HEAD
            this_data_tot = np.sum(
                data_analysis_bin.observation_map.as_partial())
            this_bkg_tot = np.sum(
                data_analysis_bin.background_map.as_partial())
=======
            this_data_tot = np.sum(data_analysis_bin.observation_map.as_partial())
            this_bkg_tot = np.sum(data_analysis_bin.background_map.as_partial())
>>>>>>> b01b35c9

            total_counts[i] = this_data_tot
            net_counts[i] = this_data_tot - this_bkg_tot
            model_only[i] = this_model_tot

            this_wh_model = this_model_tot + this_bkg_tot
            total_model[i] = this_wh_model

            if this_data_tot >= 50.0:

                # Gaussian limit
                # Under the null hypothesis the data are distributed as a Gaussian with mu = model
                # and sigma = sqrt(model)
                # NOTE: since we neglect the background uncertainty, the background is part of the
                # model
                yerr_low[i] = np.sqrt(this_data_tot)
                yerr_high[i] = np.sqrt(this_data_tot)

            else:

                # Low-counts
                # Under the null hypothesis the data are distributed as a Poisson distribution with
                # mean = model, plot the 68% confidence interval (quantile=[0.16,1-0.16]).
                # NOTE: since we neglect the background uncertainty, the background is part of the
                # model
                quantile = 0.16
                mean = this_wh_model
                y_low = poisson.isf(1 - quantile, mu=mean)
                y_high = poisson.isf(quantile, mu=mean)
                yerr_low[i] = mean - y_low
                yerr_high[i] = y_high - mean

        residuals = old_div((total_counts - total_model), np.sqrt(total_model))
        residuals_err = [
            old_div(yerr_high, np.sqrt(total_model)),
            old_div(yerr_low, np.sqrt(total_model)),
        ]

        yerr = [yerr_high, yerr_low]

        return self._plot_spectrum(
            net_counts, yerr, model_only, residuals, residuals_err
        )
<<<<<<< HEAD

    def _plot_spectrum(self, net_counts, yerr, model_only, residuals,
                       residuals_err):

        fig, subs = plt.subplots(
            2, 1, gridspec_kw={"height_ratios": [2, 1], "hspace": 0},
            figsize=(12, 6)
=======

    def _plot_spectrum(self, net_counts, yerr, model_only, residuals, residuals_err):

        fig, subs = plt.subplots(
            2, 1, gridspec_kw={"height_ratios": [2, 1], "hspace": 0}, figsize=(14, 8)
>>>>>>> b01b35c9
        )
        planes = np.array(self._active_planes)
        subs[0].errorbar(
            planes,
            net_counts,
            yerr=yerr,
            capsize=0,
            color="black",
            label="Net counts",
            fmt=".",
        )

        subs[0].plot(planes, model_only, label="Convolved model")

        subs[0].legend(bbox_to_anchor=(1.0, 1.0), loc="upper right", numpoints=1)

        # Residuals
        subs[1].axhline(0, linestyle="--")

<<<<<<< HEAD
        subs[1].errorbar(planes, residuals, yerr=residuals_err, capsize=0,
                         fmt=".")

        y_limits = [min(net_counts[net_counts > 0]) / 2.0,
                    max(net_counts) * 2.0]
=======
        subs[1].errorbar(planes, residuals, yerr=residuals_err, capsize=0, fmt=".")

        y_limits = [min(net_counts[net_counts > 0]) / 2.0, max(net_counts) * 2.0]
>>>>>>> b01b35c9

        subs[0].set_yscale("log", nonpositive="clip")
        subs[0].set_ylabel("Counts per bin")
        subs[0].set_xticks([])

        subs[1].set_xlabel("Analysis bin")
        subs[1].set_ylabel(r"$\frac{{cts - mod - bkg}}{\sqrt{mod + bkg}}$")
        subs[1].set_xticks(planes)
        subs[1].set_xticklabels(self._active_planes, rotation=30)

        subs[0].set_ylim(y_limits)

        return fig

    def get_log_like(self, individual_bins=False, return_null=False):
        """
        Return the value of the log-likelihood with the current values for the
        parameters
        """
        if return_null is True:
            n_point_sources = 0
            n_ext_sources = 0
        else:
            n_point_sources = self._likelihood_model.get_number_of_point_sources()
            n_ext_sources = self._likelihood_model.get_number_of_extended_sources()


            # Make sure that no source has been added since we filled the cache
            assert (
                n_point_sources == self._convolved_point_sources.n_sources_in_cache
                and n_ext_sources == self._convolved_ext_sources.n_sources_in_cache
            ), "The number of sources has changed. Please re-assign the model to the plugin."

        # This will hold the total log-likelihood
        total_log_like = 0
        log_like_per_bin = {}

        for bin_id in self._active_planes:
            data_analysis_bin = self._maptree[bin_id]

            this_model_map_hpx = self._get_expectation(
                data_analysis_bin, bin_id, n_point_sources, n_ext_sources
            )
            # Now compare with observation
            bkg_renorm = list(self._nuisance_parameters.values())[0].value

            obs = data_analysis_bin.observation_map.as_partial()  # type: np.array
            bkg = (
                data_analysis_bin.background_map.as_partial() * bkg_renorm
            )  # type: np.array

            this_pseudo_log_like = log_likelihood(obs, bkg, this_model_map_hpx)

            total_log_like += (
                this_pseudo_log_like
                - self._log_factorials[bin_id]
                - self._saturated_model_like_per_maptree[bin_id]
            )

            if individual_bins is True:
                log_like_per_bin[bin_id] = (
                    this_pseudo_log_like
                    - self._log_factorials[bin_id]
                    - self._saturated_model_like_per_maptree[bin_id]
                )
        if individual_bins is True:
            for k in log_like_per_bin:
                log_like_per_bin[k] /= total_log_like
            return total_log_like, log_like_per_bin
        else:
            return total_log_like

    def write(self, response_file_name, map_tree_file_name):
        """
        Write this dataset to disk in HDF format.

        :param response_file_name: filename for the response
        :param map_tree_file_name: filename for the map tree
        :return: None
        """

        self._maptree.write(map_tree_file_name)
        self._response.write(response_file_name)

    def get_simulated_dataset(self, name):
        """
        Return a simulation of this dataset using the current model with current parameters.

        :param name: new name for the new plugin instance
        :return: a HAL instance
        """

        # First get expectation under the current model and store them, if we didn't do it yet

        if self._clone is None:

            n_point_sources = self._likelihood_model.get_number_of_point_sources()
            n_ext_sources = self._likelihood_model.get_number_of_extended_sources()

            expectations = collections.OrderedDict()

            for bin_id in self._maptree:

                data_analysis_bin = self._maptree[bin_id]
                if bin_id not in self._active_planes:

                    expectations[bin_id] = None

                else:

                    expectations[bin_id] = (
                        self._get_expectation(
<<<<<<< HEAD
                            data_analysis_bin, bin_id, n_point_sources,
                            n_ext_sources
=======
                            data_analysis_bin, bin_id, n_point_sources, n_ext_sources
>>>>>>> b01b35c9
                        )
                        + data_analysis_bin.background_map.as_partial()
                    )

            if parallel_client.is_parallel_computation_active():

                # Do not clone, as the parallel environment already makes clones

                clone = self

            else:

                clone = copy.deepcopy(self)

            self._clone = (clone, expectations)

        # Substitute the observation and background for each data analysis bin
        for bin_id in self._clone[0]._maptree:

            data_analysis_bin = self._clone[0]._maptree[bin_id]

            if bin_id not in self._active_planes:

                continue

            else:

                # Active plane. Generate new data
                expectation = self._clone[1][bin_id]
                new_data = np.random.poisson(
                    expectation, size=(1, expectation.shape[0])
                ).flatten()

                # Substitute data
                data_analysis_bin.observation_map.set_new_values(new_data)

        # Now change name and return
        self._clone[0]._name = name
        # Adjust the name of the nuisance parameter
        old_name = list(self._clone[0]._nuisance_parameters.keys())[0]
        new_name = old_name.replace(self.name, name)
        self._clone[0]._nuisance_parameters[new_name] = self._clone[
            0
        ]._nuisance_parameters.pop(old_name)

        # Recompute biases
        self._clone[0]._compute_likelihood_biases()

        return self._clone[0]

    def _get_expectation(
<<<<<<< HEAD
            self, data_analysis_bin, energy_bin_id, n_point_sources,
            n_ext_sources
=======
        self, data_analysis_bin, energy_bin_id, n_point_sources, n_ext_sources
>>>>>>> b01b35c9
    ):

        # Compute the expectation from the model

        this_model_map = None

        for pts_id in range(n_point_sources):

            this_conv_src = self._convolved_point_sources[pts_id]

            expectation_per_transit = this_conv_src.get_source_map(
                energy_bin_id,
                tag=None,
                psf_integration_method=self._psf_integration_method,
            )

            expectation_from_this_source = (
                expectation_per_transit * data_analysis_bin.n_transits
            )

            if this_model_map is None:

                # First addition

                this_model_map = expectation_from_this_source

            else:

                this_model_map += expectation_from_this_source

        # Now process extended sources
        if n_ext_sources > 0:

            this_ext_model_map = None

            for ext_id in range(n_ext_sources):

                this_conv_src = self._convolved_ext_sources[ext_id]

                expectation_per_transit = this_conv_src.get_source_map(
                    energy_bin_id)

                if this_ext_model_map is None:

                    # First addition

                    this_ext_model_map = expectation_per_transit

                else:

                    this_ext_model_map += expectation_per_transit

            # Now convolve with the PSF
            if this_model_map is None:

                # Only extended sources

                this_model_map = (
<<<<<<< HEAD
                    self._psf_convolutors[
                        energy_bin_id].extended_source_image(
=======
                    self._psf_convolutors[energy_bin_id].extended_source_image(
>>>>>>> b01b35c9
                        this_ext_model_map
                    )
                    * data_analysis_bin.n_transits
                )
<<<<<<< HEAD

            else:

                this_model_map += (
                    self._psf_convolutors[
                        energy_bin_id].extended_source_image(
=======

            else:

                this_model_map += (
                    self._psf_convolutors[energy_bin_id].extended_source_image(
>>>>>>> b01b35c9
                        this_ext_model_map
                    )
                    * data_analysis_bin.n_transits
                )

        # Now transform from the flat sky projection to HEALPiX

        if this_model_map is not None:

            # First divide for the pixel area because we need to interpolate brightness
            # this_model_map = old_div(this_model_map, self._flat_sky_projection.project_plane_pixel_area)
            this_model_map = (
                this_model_map / self._flat_sky_projection.project_plane_pixel_area
            )

<<<<<<< HEAD
            this_model_map_hpx = self._flat_sky_to_healpix_transform[
                energy_bin_id](
=======
            this_model_map_hpx = self._flat_sky_to_healpix_transform[energy_bin_id](
>>>>>>> b01b35c9
                this_model_map, fill_value=0.0
            )

            # Now multiply by the pixel area of the new map to go back to flux
            this_model_map_hpx *= hp.nside2pixarea(
                data_analysis_bin.nside, degrees=True
            )

        else:

            # No sources

            this_model_map_hpx = 0.0

        return this_model_map_hpx

    @staticmethod
    def _represent_healpix_map(
<<<<<<< HEAD
            fig, hpx_map, longitude, latitude, xsize, resolution,
            smoothing_kernel_sigma
    ):

        proj = get_gnomonic_projection(
            fig, hpx_map, rot=(longitude, latitude, 0.0), xsize=xsize,
            reso=resolution
=======
        fig, hpx_map, longitude, latitude, xsize, resolution, smoothing_kernel_sigma
    ):

        proj = get_gnomonic_projection(
            fig, hpx_map, rot=(longitude, latitude, 0.0), xsize=xsize, reso=resolution
>>>>>>> b01b35c9
        )

        if smoothing_kernel_sigma is not None:
            # Get the sigma in pixels
            sigma = old_div(smoothing_kernel_sigma * 60, resolution)

            proj = convolve(
                list(proj),
                Gaussian2DKernel(sigma),
                nan_treatment="fill",
                preserve_nan=True,
            )

        return proj

    def display_fit(self, smoothing_kernel_sigma=0.1, display_colorbar=False):
        """
        Make a figure containing 4 maps for each active analysis bins with respectively model, data,
        background and residuals. The model, data and residual maps are smoothed, the background
        map is not.

        :param smoothing_kernel_sigma: sigma for the Gaussian smoothing kernel, for all but
        background maps
        :param display_colorbar: whether or not to display the colorbar in the residuals
        :return: a matplotlib.Figure
        """

        n_point_sources = self._likelihood_model.get_number_of_point_sources()
        n_ext_sources = self._likelihood_model.get_number_of_extended_sources()

        # This is the resolution (i.e., the size of one pixel) of the image
        resolution = 3.0  # arcmin

        # The image is going to cover the diameter plus 20% padding
        xsize = self._get_optimal_xsize(resolution)

        n_active_planes = len(self._active_planes)
        n_columns = 4

        fig, subs = plt.subplots(
            n_active_planes,
            n_columns,
            figsize=(2.7 * n_columns, n_active_planes * 2),
            squeeze=False,
        )

<<<<<<< HEAD
        prog_bar = tqdm(total=len(self._active_planes),
                        desc="Smoothing planes")
=======
        prog_bar = tqdm(total=len(self._active_planes), desc="Smoothing planes")
>>>>>>> b01b35c9

        images = ["None"] * n_columns

        for i, plane_id in enumerate(self._active_planes):

            data_analysis_bin = self._maptree[plane_id]

            # Get the center of the projection for this plane
            this_ra, this_dec = self._roi.ra_dec_center

            # Make a full healpix map for a second
            whole_map = self._get_model_map(
                plane_id, n_point_sources, n_ext_sources
            ).as_dense()

            # Healpix uses longitude between -180 and 180, while R.A. is between 0 and 360. We need to fix that:
            longitude = ra_to_longitude(this_ra)

            # Declination is already between -90 and 90
            latitude = this_dec

            # Background and excess maps
            bkg_subtracted, _, background_map = self._get_excess(
                data_analysis_bin, all_maps=True
            )

            # Make all the projections: model, excess, background, residuals
            proj_model = self._represent_healpix_map(
                fig,
                whole_map,
                longitude,
                latitude,
                xsize,
                resolution,
                smoothing_kernel_sigma,
            )
            # Here we removed the background otherwise nothing is visible
            # Get background (which is in a way "part of the model" since the uncertainties are neglected)
            proj_data = self._represent_healpix_map(
                fig,
                bkg_subtracted,
                longitude,
                latitude,
                xsize,
                resolution,
                smoothing_kernel_sigma,
            )
            # No smoothing for this one (because a goal is to check it is smooth).
            proj_bkg = self._represent_healpix_map(
<<<<<<< HEAD
                fig, background_map, longitude, latitude, xsize, resolution,
                None
=======
                fig, background_map, longitude, latitude, xsize, resolution, None
>>>>>>> b01b35c9
            )
            proj_residuals = proj_data - proj_model

            # Common color scale range for model and excess maps
            vmin = min(np.nanmin(proj_model), np.nanmin(proj_data))
            vmax = max(np.nanmax(proj_model), np.nanmax(proj_data))

            # Plot model
            images[0] = subs[i][0].imshow(
                proj_model, origin="lower", vmin=vmin, vmax=vmax
            )
<<<<<<< HEAD
            subs[i][0].set_title(
                "model, bin {}".format(data_analysis_bin.name))
=======
            subs[i][0].set_title("model, bin {}".format(data_analysis_bin.name))
>>>>>>> b01b35c9

            # Plot data map
            images[1] = subs[i][1].imshow(
                proj_data, origin="lower", vmin=vmin, vmax=vmax
            )
<<<<<<< HEAD
            subs[i][1].set_title(
                "excess, bin {}".format(data_analysis_bin.name))

            # Plot background map.
            images[2] = subs[i][2].imshow(proj_bkg, origin="lower")
            subs[i][2].set_title(
                "background, bin {}".format(data_analysis_bin.name))

            # Now residuals
            images[3] = subs[i][3].imshow(proj_residuals, origin="lower")
            subs[i][3].set_title(
                "residuals, bin {}".format(data_analysis_bin.name))
=======
            subs[i][1].set_title("excess, bin {}".format(data_analysis_bin.name))

            # Plot background map.
            images[2] = subs[i][2].imshow(proj_bkg, origin="lower")
            subs[i][2].set_title("background, bin {}".format(data_analysis_bin.name))

            # Now residuals
            images[3] = subs[i][3].imshow(proj_residuals, origin="lower")
            subs[i][3].set_title("residuals, bin {}".format(data_analysis_bin.name))
>>>>>>> b01b35c9

            # Remove numbers from axis
            for j in range(n_columns):
                subs[i][j].axis("off")

            if display_colorbar:
                for j, image in enumerate(images):
                    plt.colorbar(image, ax=subs[i][j])

            prog_bar.update(1)

        fig.set_tight_layout(True)

        return fig

    def _get_optimal_xsize(self, resolution):

        return 2.2 * self._roi.data_radius.to("deg").value / (
            resolution / 60.0)

    def display_stacked_image(self, smoothing_kernel_sigma=0.5):
        """
        Display a map with all active analysis bins stacked together.

        :param smoothing_kernel_sigma: sigma for the Gaussian smoothing kernel to apply
        :return: a matplotlib.Figure instance
        """

        # This is the resolution (i.e., the size of one pixel) of the image in arcmin
        resolution = 3.0

        # The image is going to cover the diameter plus 20% padding
        xsize = self._get_optimal_xsize(resolution)

        active_planes_bins = [self._maptree[x] for x in self._active_planes]

        # Get the center of the projection for this plane
        this_ra, this_dec = self._roi.ra_dec_center

        # Healpix uses longitude between -180 and 180, while R.A. is between 0 and 360. We need to fix that:
        longitude = ra_to_longitude(this_ra)

        # Declination is already between -90 and 90
        latitude = this_dec

        total = None

        for i, data_analysis_bin in enumerate(active_planes_bins):

            # Plot data
            background_map = data_analysis_bin.background_map.as_dense()
            this_data = data_analysis_bin.observation_map.as_dense() - background_map
            idx = np.isnan(this_data)
            # this_data[idx] = hp.UNSEEN

            if i == 0:

                total = this_data

            else:

                # Sum only when there is no UNSEEN, so that the UNSEEN pixels will stay UNSEEN
                total[~idx] += this_data[~idx]

        delta_coord = (self._roi.data_radius.to("deg").value * 2.0) / 15.0

        fig, sub = plt.subplots(1, 1)

        proj = self._represent_healpix_map(
<<<<<<< HEAD
            fig, total, longitude, latitude, xsize, resolution,
            smoothing_kernel_sigma
=======
            fig, total, longitude, latitude, xsize, resolution, smoothing_kernel_sigma
>>>>>>> b01b35c9
        )

        cax = sub.imshow(proj, origin="lower")
        fig.colorbar(cax)
        sub.axis("off")

        hp.graticule(delta_coord, delta_coord)

        return fig

    def inner_fit(self):
        """
        This is used for the profile likelihood. Keeping fixed all parameters in the
        LikelihoodModel, this method minimize the logLike over the remaining nuisance
        parameters, i.e., the parameters belonging only to the model for this
        particular detector. If there are no nuisance parameters, simply return the
        logLike value.
        """

        return self.get_log_like()

    def get_number_of_data_points(self):
        """
        Return the number of active bins across all active analysis bins

        :return: number of active bins
        """

        n_points = 0

        for bin_id in self._maptree:
            n_points += \
                self._maptree[bin_id].observation_map.as_partial().shape[0]

        return n_points

    def _get_model_map(self, plane_id, n_pt_src, n_ext_src):
        """
        This function returns a model map for a particular bin
        """

        if plane_id not in self._active_planes:
            raise ValueError(f"{plane_id} not a plane in the current model")

        model_map = SparseHealpix(
            self._get_expectation(
                self._maptree[plane_id], plane_id, n_pt_src, n_ext_src
            ),
            self._active_pixels[plane_id],
            self._maptree[plane_id].observation_map.nside,
        )

        return model_map

    def _get_excess(self, data_analysis_bin, all_maps=True):
        """
        This function returns the excess counts for a particular bin
        if all_maps=True, also returns the data and background maps
        """
        data_map = data_analysis_bin.observation_map.as_dense()
        bkg_map = data_analysis_bin.background_map.as_dense()
        excess = data_map - bkg_map

        if all_maps:
            return excess, data_map, bkg_map
        return excess

    def _write_a_map(self, file_name, which, fluctuate=False,
                     return_map=False):
        """
        This writes either a model map or a residual map, depending on which one is preferred
        """
        which = which.lower()
        assert which in ["model", "residual"]

        n_pt = self._likelihood_model.get_number_of_point_sources()
        n_ext = self._likelihood_model.get_number_of_extended_sources()

        map_analysis_bins = collections.OrderedDict()

        if fluctuate:
            poisson_set = self.get_simulated_dataset("model map")

        for plane_id in self._active_planes:

            data_analysis_bin = self._maptree[plane_id]

            bkg = data_analysis_bin.background_map
            obs = data_analysis_bin.observation_map

            if fluctuate:
                model_excess = (
                    poisson_set._maptree[plane_id].observation_map
                    - poisson_set._maptree[plane_id].background_map
                )
            else:
                model_excess = self._get_model_map(plane_id, n_pt, n_ext)

            if which == "residual":
                bkg += model_excess

            if which == "model":
                obs = model_excess + bkg

            this_bin = DataAnalysisBin(
                plane_id,
                observation_hpx_map=obs,
                background_hpx_map=bkg,
                active_pixels_ids=self._active_pixels[plane_id],
                n_transits=data_analysis_bin.n_transits,
                scheme="RING",
            )

            map_analysis_bins[plane_id] = this_bin

        # save the file
        new_map_tree = MapTree(map_analysis_bins, self._roi)
        new_map_tree.write(file_name)

        if return_map:
            return new_map_tree

    def write_model_map(
<<<<<<< HEAD
            self, file_name, poisson_fluctuate=False, test_return_map=False
=======
        self, file_name, poisson_fluctuate=False, test_return_map=False
>>>>>>> b01b35c9
    ):
        """
        This function writes the model map to a file.
        The interface is based off of HAWCLike for consistency
        """
        if test_return_map:
            log.warning(
                "test_return_map=True should only be used for testing purposes!"
            )
<<<<<<< HEAD
        return self._write_a_map(file_name, "model", poisson_fluctuate,
                                 test_return_map)
=======
        return self._write_a_map(file_name, "model", poisson_fluctuate, test_return_map)
>>>>>>> b01b35c9

    def write_residual_map(self, file_name, test_return_map=False):
        """
        This function writes the residual map to a file.
        The interface is based off of HAWCLike for consistency
        """
        if test_return_map:
            log.warning(
                "test_return_map=True should only be used for testing purposes!"
            )
        return self._write_a_map(file_name, "residual", False, test_return_map)<|MERGE_RESOLUTION|>--- conflicted
+++ resolved
@@ -1,32 +1,5 @@
 from __future__ import division
-import contextlib
-from hawc_hal.util import ra_to_longitude
-from hawc_hal.log_likelihood import log_likelihood
-from hawc_hal.psf_fast import PSFConvolutor
-from hawc_hal.healpix_handling import get_gnomonic_projection
-from hawc_hal.healpix_handling import SparseHealpix
-from hawc_hal.healpix_handling import FlatSkyToHealpixTransform
-from hawc_hal.convolved_source import (
-    ConvolvedPointSource,
-    ConvolvedExtendedSource3D,
-    ConvolvedExtendedSource2D,
-    ConvolvedSourcesContainer,
-)
-from hawc_hal.response import hawc_response_factory
-from hawc_hal.maptree.data_analysis_bin import DataAnalysisBin
-from hawc_hal.maptree.map_tree import MapTree
-from hawc_hal.maptree import map_tree_factory
-from astromodels import Parameter
-from tqdm.auto import tqdm
-
-<<<<<<< HEAD
-from builtins import str
-from builtins import range
-from astropy.utils.misc import isiterable
-from past.utils import old_div
-import copy
-=======
->>>>>>> b01b35c9
+
 import collections
 import contextlib
 import copy
@@ -34,20 +7,6 @@
 
 import astropy.units as u
 import healpy as hp
-<<<<<<< HEAD
-import astropy.units as u
-import matplotlib.pyplot as plt
-import matplotlib as mpl
-from scipy.stats import poisson
-
-from astropy.convolution import Gaussian2DKernel
-from astropy.convolution import convolve_fft as convolve
-from astropy.coordinates import Angle
-from threeML.plugin_prototype import PluginPrototype
-from threeML.utils.statistics.gammaln import logfactorial
-from threeML.parallel import parallel_client
-from threeML.io.logging import setup_logger
-=======
 import matplotlib as mpl
 import matplotlib.pyplot as plt
 import numpy as np
@@ -82,7 +41,6 @@
 from hawc_hal.psf_fast import PSFConvolutor
 from hawc_hal.response import hawc_response_factory
 from hawc_hal.util import ra_to_longitude
->>>>>>> b01b35c9
 
 log = setup_logger(__name__)
 log.propagate = False
@@ -98,17 +56,14 @@
     :param flat_sky_pixels_size: size of the pixel for the flat sky projection (Hammer Aitoff)
     """
 
-    def __init__(self, name, maptree, response_file, roi,
-                 flat_sky_pixels_size=0.17):
+    def __init__(self, name, maptree, response_file, roi, flat_sky_pixels_size=0.17):
 
         # Store ROI
         self._roi = roi
 
         # Set up the flat-sky projection
         self.flat_sky_pixels_size = flat_sky_pixels_size
-        self._flat_sky_projection = self._roi.get_flat_sky_projection(
-            self.flat_sky_pixels_size
-        )
+        self._flat_sky_projection = self._roi.get_flat_sky_projection(self.flat_sky_pixels_size)
 
         # Read map tree (data)
         self._maptree = map_tree_factory(maptree, roi=self._roi)
@@ -172,8 +127,7 @@
             )
 
             self._active_pixels[bin_id] = this_active_pixels
-            self._flat_sky_to_healpix_transform[
-                bin_id] = this_flat_sky_to_hpx_transform
+            self._flat_sky_to_healpix_transform[bin_id] = this_flat_sky_to_hpx_transform
 
         # This will contain a list of PSF convolutors for extended sources, if there is any in the model
 
@@ -233,21 +187,14 @@
 
     def _setup_psf_convolutors(self):
 
-        central_response_bins = self._response.get_response_dec_bin(
-            self._roi.ra_dec_center[1]
-        )
+        central_response_bins = self._response.get_response_dec_bin(self._roi.ra_dec_center[1])
 
         self._psf_convolutors = collections.OrderedDict()
         for bin_id in central_response_bins:
             # Only set up PSF convolutors for active bins.
             if bin_id in self._active_planes:
                 self._psf_convolutors[bin_id] = PSFConvolutor(
-<<<<<<< HEAD
-                    central_response_bins[bin_id].psf,
-                    self._flat_sky_projection
-=======
                     central_response_bins[bin_id].psf, self._flat_sky_projection
->>>>>>> b01b35c9
                 )
 
     def _compute_likelihood_biases(self):
@@ -256,12 +203,7 @@
             data_analysis_bin = self._maptree[bin_label]
 
             this_log_factorial = np.sum(
-<<<<<<< HEAD
-                logfactorial(
-                    data_analysis_bin.observation_map.as_partial().astype(int))
-=======
                 logfactorial(data_analysis_bin.observation_map.as_partial().astype(int))
->>>>>>> b01b35c9
             )
             self._log_factorials[bin_label] = this_log_factorial
 
@@ -283,8 +225,7 @@
         """
         return sum(self._saturated_model_like_per_maptree.values())
 
-    def set_active_measurements(self, bin_id_min=None, bin_id_max=None,
-                                bin_list=None):
+    def set_active_measurements(self, bin_id_min=None, bin_id_max=None, bin_list=None):
         """
         Set the active analysis bins to use during the analysis. It can be used in two ways:
 
@@ -319,9 +260,7 @@
             for this_bin in range(bin_id_min, bin_id_max + 1):
                 this_bin = str(this_bin)
                 if this_bin not in self._all_planes:
-                    raise ValueError(
-                        f"Bin {this_bin} is not contained in this maptree."
-                    )
+                    raise ValueError(f"Bin {this_bin} is not contained in this maptree.")
 
                 self._active_planes.append(this_bin)
 
@@ -339,9 +278,7 @@
 
                 # if not this_bin in self._all_planes:
                 if this_bin not in self._all_planes:
-                    raise ValueError(
-                        f"Bin {this_bin} is not contained in this maptree."
-                    )
+                    raise ValueError(f"Bin {this_bin} is not contained in this maptree.")
 
                 self._active_planes.append(this_bin)
 
@@ -433,309 +370,6 @@
 
                 self._convolved_ext_sources.append(this_convolved_ext_source)
 
-<<<<<<< HEAD
-    def get_excess_background(self, ra, dec, radius):
-        """
-        Calculates area, excess (data - background) and model counts of source at different
-        distance from the source.
-        :param: radius: radial distance away from the center (degrees).
-        :returns: tuple of numpy.ndarrays for areas, excess, model, and background
-        this information is used in the get_radial_profile function.
-        """
-
-        radius_radians = np.deg2rad(radius)
-
-        total_counts = np.zeros(len(self._active_planes), dtype=float)
-        background = np.zeros_like(total_counts)
-        observation = np.zeros_like(total_counts)
-        model = np.zeros_like(total_counts)
-        signal = np.zeros_like(total_counts)
-        area = np.zeros_like(total_counts)
-
-        n_point_sources = self._likelihood_model.get_number_of_point_sources()
-        n_ext_sources = self._likelihood_model.get_number_of_extended_sources()
-
-        longitude = ra_to_longitude(ra)
-        latitude = dec
-        center = hp.ang2vec(longitude, latitude, lonlat=True)
-
-        for i, energy_id in enumerate(self._active_planes):
-            data_analysis_bin = self._maptree[energy_id]
-            this_nside = data_analysis_bin.observation_map.nside
-
-            pixels_at_radius = hp.query_disc(
-                this_nside,
-                center,
-                radius_radians,
-                inclusive=False,
-            )
-
-            # calculate the areas per bin by the product
-            # of pixel area by the number of pixels at each radial bin
-            area[i] = hp.nside2pixarea(this_nside) * pixels_at_radius.shape[0]
-
-            # NOTE: select active pixels according to each radial bin
-            bin_active_pixel_indexes = np.intersect1d(
-                self._active_pixels[energy_id], pixels_at_radius, return_indices=True)[1]
-
-            # obtain the excess, background, and expected excess at each radial bin
-            data = data_analysis_bin.observation_map.as_partial()
-            bkg = data_analysis_bin.background_map.as_partial()
-            mdl = self._get_model_map(energy_id, n_point_sources,
-                                      n_ext_sources).as_partial()
-
-            bin_data = np.array([data[i] for i in bin_active_pixel_indexes])
-            bin_bkg = np.array([bkg[i] for i in bin_active_pixel_indexes])
-            bin_model = np.array([mdl[i] for i in bin_active_pixel_indexes])
-
-            this_data_tot = np.sum(bin_data)
-            this_bkg_tot = np.sum(bin_bkg)
-            this_model_tot = np.sum(bin_model)
-
-            background[i] = this_bkg_tot
-            observation[i] = this_data_tot
-            model[i] = this_model_tot
-            signal[i] = this_data_tot - this_bkg_tot
-
-        return area, signal, model, background
-
-    def get_radial_profile(
-            self,
-            ra,
-            dec,
-            active_planes=None,
-            max_radius=3.0,
-            n_radial_bins=30,
-            model_to_subtract=None,
-            subtract_model_from_model=False,
-    ):
-        """
-        Calculates radial profiles of data - background & model.
-        :param ra: R.A. of origin for radial profile.
-        :param dec: Declination of origin of radial profile.
-        :param active_planes: List of analysis over which to average; if None, use HAWC default (bins 1-9).
-        :param max_radius: Radius up to which the radial profile is evaluated;
-        for the disk to calculate the gamma/hadron weights (Default: 3.0).
-        :param n_radial_bins: Number of bins for the radial profile (Default: 30).
-        :param model_to_subtract: Another model that is to be subtracted from the data excess (Default: None).
-        :param subtract_model_from_model: If True and model_to_subtract is not None,
-        subtract model from model too (Default: False).
-
-        :return: np.arrays with the radii, model profile, data profile, data uncertainty, and
-        list of analysis bins used.
-        """
-        # default is to use all active bins
-        if active_planes is None:
-            active_planes = self._active_planes
-
-        # Make sure we use bins with data
-        good_planes = [plane_id in active_planes for plane_id in
-                       self._active_planes]
-        plane_ids = set(active_planes) & set(self._active_planes)
-
-        offset = 0.5
-        delta_r = 1.0 * max_radius / n_radial_bins
-        radii = np.array(
-            [delta_r * (r + offset) for r in range(n_radial_bins)])
-        # radii = np.linspace(0.5 * delta_r, max_radius, n_radial_bins, endpoint=False)
-
-        # Get area of all pixels in a given circle
-        # The area of each ring is then given by the difference between two
-        # subsequent circe areas.
-        area = np.array(
-            [self.get_excess_background(ra, dec, r + offset * delta_r)[0] for r
-             in radii]
-        )
-
-        temp = area[1:] - area[:-1]
-        area[1:] = temp
-
-        # model
-        # convert 'top hat' excess into 'ring' excesses.
-        model = np.array(
-            [self.get_excess_background(ra, dec, r + offset * delta_r)[2] for r
-             in radii]
-        )
-
-        temp = model[1:] - model[:-1]
-        model[1:] = temp
-
-        # signals
-        signal = np.array(
-            [self.get_excess_background(ra, dec, r + offset * delta_r)[1] for r
-             in radii]
-        )
-
-        temp = signal[1:] - signal[:-1]
-        signal[1:] = temp
-
-        # backgrounds
-        bkg = np.array(
-            [self.get_excess_background(ra, dec, r + offset * delta_r)[3] for r
-             in radii]
-        )
-
-        temp = bkg[1:] - bkg[:-1]
-        bkg[1:] = temp
-
-        counts = signal + bkg
-
-        if model_to_subtract is not None:
-            this_model = copy.deepcopy(self._likelihood_model)
-            self.set_model(model_to_subtract)
-
-            model_subtract = np.array(
-                [self.get_excess_background(ra, dec, r + offset * delta_r)[2]
-                 for r in radii]
-            )
-
-            temp = model_subtract[1:] - model_subtract[:-1]
-            model_subtract[1:] = temp
-
-            signal -= model_subtract
-
-            if subtract_model_from_model:
-                model -= model_subtract
-
-            self.set_model(this_model)
-
-        # NOTE: weights are calculated as expected number of gamma-rays/number of background counts.
-        # here, use max_radius to evaluate the number of gamma-rays/bkg counts.
-        # The weights do not depend on the radius, but fill a matrix anyway so
-        # there's no confusion when multiplying them to the data later.
-        # Weight is normalized (sum of weights over the bins = 1).
-
-        total_excess = \
-            np.array(self.get_excess_background(ra, dec, max_radius)[1])[
-                good_planes
-            ]
-
-        total_model = \
-            np.array(self.get_excess_background(ra, dec, max_radius)[2])[
-                good_planes
-            ]
-
-        total_bkg = \
-            np.array(self.get_excess_background(ra, dec, max_radius)[3])[
-                good_planes
-            ]
-
-        w = np.divide(total_model, total_bkg)
-        weight = np.array([w / np.sum(w) for r in radii])
-
-        # restrict profiles to the user-specified analysis bins
-        area = area[:, good_planes]
-        signal = signal[:, good_planes]
-        model = model[:, good_planes]
-        counts = counts[:, good_planes]
-        bkg = bkg[:, good_planes]
-
-        # average over the analysis bins
-        excess_data = np.average(signal / area, weights=weight, axis=1)
-        excess_error = np.sqrt(
-            np.sum(counts * weight * weight / (area * area), axis=1))
-        excess_model = np.average(model / area, weights=weight, axis=1)
-
-        return radii, excess_model, excess_data, excess_error, sorted(
-            plane_ids)
-
-    def plot_radial_profile(
-            self,
-            ra,
-            dec,
-            active_planes=None,
-            max_radius=3.0,
-            n_radial_bins=30,
-            model_to_subtract=None,
-            subtract_model_from_model=False,
-    ):
-        """
-        Plots radial profiles of data - background & model.
-
-        :param ra: R.A. of origin for radial profile.
-        :param dec: Declination of origin of radial profile.
-        :param active_planes: List of analysis bins over which to average;
-        if None, use HAWC default (bins 1-9).
-        :param max_radius: Radius up to which the radial profile is evaluated; also
-        used as the radius for the disk to calculate the gamma/hadron weights. (Default: 3.0)
-        :param n_radial_bins : number of radial bins used for ring calculation (Default: 30).
-        :param model_to_subtract: Another model that is to be subtracted from the data excess (Default: None).
-        :param subtract_model_from_model: If True and model_to_subtract is not None, subtract from model too (Default: False).
-
-        :return: plot of data - background vs model radial profiles.
-        """
-
-        (
-            radii,
-            excess_model,
-            excess_data,
-            excess_error,
-            plane_ids,
-        ) = self.get_radial_profile(
-            ra,
-            dec,
-            active_planes,
-            max_radius,
-            n_radial_bins,
-            model_to_subtract,
-            subtract_model_from_model,
-        )
-
-        fig, ax = plt.subplots(figsize=(10, 8))
-
-        plt.errorbar(
-            radii,
-            excess_data,
-            yerr=excess_error,
-            capsize=0,
-            color="black",
-            label="Excess (data-bkg)",
-            fmt=".",
-        )
-
-        plt.plot(radii, excess_model, color="red", label="Model")
-
-        plt.legend(bbox_to_anchor=(1.0, 1.0), loc="upper right", numpoints=1)
-        plt.axhline(0, color="deepskyblue", linestyle="--")
-
-        x_limits = [0, max_radius]
-        plt.xlim(x_limits)
-        plt.xticks(fontsize=18)
-        plt.yticks(fontsize=18)
-
-        plt.ylabel(r"Apparent Radial Excess [sr$^{-1}$]", fontsize=18)
-        plt.xlabel(
-            f"Distance from source at ({ra:0.2f} $^{{\circ}}$, {dec:0.2f} $^{{\circ}}$)",
-            fontsize=18
-        )
-
-        if len(plane_ids) == 1:
-            title = f"Radial Profile, bin {plane_ids[0]}"
-
-        else:
-            tmptitle = f"Radial Profile, bins \n{plane_ids}"
-            width = 80
-            title = "\n".join(
-                tmptitle[i: i + width] for i in range(0, len(tmptitle), width)
-            )
-            title = tmptitle
-
-        plt.title(title)
-
-        ax.grid(True)
-
-        with contextlib.suppress(Exception):
-            plt.tight_layout()
-        # try:
-        #
-            # plt.tight_layout()
-        #
-        # except Exception:
-        #
-            # pass
-
-        return fig
-=======
     # def get_excess_background(self, ra, dec, radius):
     #     """
     #     Calculates area, excess (data - background) and model counts of source at different
@@ -1053,7 +687,6 @@
     #     # pass
 
     #     return fig
->>>>>>> b01b35c9
 
     def display_spectrum(self):
         """
@@ -1081,15 +714,8 @@
             )
 
             this_model_tot = np.sum(this_model_map_hpx)
-<<<<<<< HEAD
-            this_data_tot = np.sum(
-                data_analysis_bin.observation_map.as_partial())
-            this_bkg_tot = np.sum(
-                data_analysis_bin.background_map.as_partial())
-=======
             this_data_tot = np.sum(data_analysis_bin.observation_map.as_partial())
             this_bkg_tot = np.sum(data_analysis_bin.background_map.as_partial())
->>>>>>> b01b35c9
 
             total_counts[i] = this_data_tot
             net_counts[i] = this_data_tot - this_bkg_tot
@@ -1130,24 +756,12 @@
 
         yerr = [yerr_high, yerr_low]
 
-        return self._plot_spectrum(
-            net_counts, yerr, model_only, residuals, residuals_err
-        )
-<<<<<<< HEAD
-
-    def _plot_spectrum(self, net_counts, yerr, model_only, residuals,
-                       residuals_err):
-
-        fig, subs = plt.subplots(
-            2, 1, gridspec_kw={"height_ratios": [2, 1], "hspace": 0},
-            figsize=(12, 6)
-=======
+        return self._plot_spectrum(net_counts, yerr, model_only, residuals, residuals_err)
 
     def _plot_spectrum(self, net_counts, yerr, model_only, residuals, residuals_err):
 
         fig, subs = plt.subplots(
             2, 1, gridspec_kw={"height_ratios": [2, 1], "hspace": 0}, figsize=(14, 8)
->>>>>>> b01b35c9
         )
         planes = np.array(self._active_planes)
         subs[0].errorbar(
@@ -1167,17 +781,9 @@
         # Residuals
         subs[1].axhline(0, linestyle="--")
 
-<<<<<<< HEAD
-        subs[1].errorbar(planes, residuals, yerr=residuals_err, capsize=0,
-                         fmt=".")
-
-        y_limits = [min(net_counts[net_counts > 0]) / 2.0,
-                    max(net_counts) * 2.0]
-=======
         subs[1].errorbar(planes, residuals, yerr=residuals_err, capsize=0, fmt=".")
 
         y_limits = [min(net_counts[net_counts > 0]) / 2.0, max(net_counts) * 2.0]
->>>>>>> b01b35c9
 
         subs[0].set_yscale("log", nonpositive="clip")
         subs[0].set_ylabel("Counts per bin")
@@ -1204,7 +810,6 @@
             n_point_sources = self._likelihood_model.get_number_of_point_sources()
             n_ext_sources = self._likelihood_model.get_number_of_extended_sources()
 
-
             # Make sure that no source has been added since we filled the cache
             assert (
                 n_point_sources == self._convolved_point_sources.n_sources_in_cache
@@ -1225,9 +830,7 @@
             bkg_renorm = list(self._nuisance_parameters.values())[0].value
 
             obs = data_analysis_bin.observation_map.as_partial()  # type: np.array
-            bkg = (
-                data_analysis_bin.background_map.as_partial() * bkg_renorm
-            )  # type: np.array
+            bkg = data_analysis_bin.background_map.as_partial() * bkg_renorm  # type: np.array
 
             this_pseudo_log_like = log_likelihood(obs, bkg, this_model_map_hpx)
 
@@ -1290,12 +893,7 @@
 
                     expectations[bin_id] = (
                         self._get_expectation(
-<<<<<<< HEAD
-                            data_analysis_bin, bin_id, n_point_sources,
-                            n_ext_sources
-=======
                             data_analysis_bin, bin_id, n_point_sources, n_ext_sources
->>>>>>> b01b35c9
                         )
                         + data_analysis_bin.background_map.as_partial()
                     )
@@ -1325,9 +923,7 @@
 
                 # Active plane. Generate new data
                 expectation = self._clone[1][bin_id]
-                new_data = np.random.poisson(
-                    expectation, size=(1, expectation.shape[0])
-                ).flatten()
+                new_data = np.random.poisson(expectation, size=(1, expectation.shape[0])).flatten()
 
                 # Substitute data
                 data_analysis_bin.observation_map.set_new_values(new_data)
@@ -1337,23 +933,16 @@
         # Adjust the name of the nuisance parameter
         old_name = list(self._clone[0]._nuisance_parameters.keys())[0]
         new_name = old_name.replace(self.name, name)
-        self._clone[0]._nuisance_parameters[new_name] = self._clone[
-            0
-        ]._nuisance_parameters.pop(old_name)
+        self._clone[0]._nuisance_parameters[new_name] = self._clone[0]._nuisance_parameters.pop(
+            old_name
+        )
 
         # Recompute biases
         self._clone[0]._compute_likelihood_biases()
 
         return self._clone[0]
 
-    def _get_expectation(
-<<<<<<< HEAD
-            self, data_analysis_bin, energy_bin_id, n_point_sources,
-            n_ext_sources
-=======
-        self, data_analysis_bin, energy_bin_id, n_point_sources, n_ext_sources
->>>>>>> b01b35c9
-    ):
+    def _get_expectation(self, data_analysis_bin, energy_bin_id, n_point_sources, n_ext_sources):
 
         # Compute the expectation from the model
 
@@ -1369,9 +958,7 @@
                 psf_integration_method=self._psf_integration_method,
             )
 
-            expectation_from_this_source = (
-                expectation_per_transit * data_analysis_bin.n_transits
-            )
+            expectation_from_this_source = expectation_per_transit * data_analysis_bin.n_transits
 
             if this_model_map is None:
 
@@ -1392,8 +979,7 @@
 
                 this_conv_src = self._convolved_ext_sources[ext_id]
 
-                expectation_per_transit = this_conv_src.get_source_map(
-                    energy_bin_id)
+                expectation_per_transit = this_conv_src.get_source_map(energy_bin_id)
 
                 if this_ext_model_map is None:
 
@@ -1411,32 +997,14 @@
                 # Only extended sources
 
                 this_model_map = (
-<<<<<<< HEAD
-                    self._psf_convolutors[
-                        energy_bin_id].extended_source_image(
-=======
-                    self._psf_convolutors[energy_bin_id].extended_source_image(
->>>>>>> b01b35c9
-                        this_ext_model_map
-                    )
+                    self._psf_convolutors[energy_bin_id].extended_source_image(this_ext_model_map)
                     * data_analysis_bin.n_transits
                 )
-<<<<<<< HEAD
 
             else:
 
                 this_model_map += (
-                    self._psf_convolutors[
-                        energy_bin_id].extended_source_image(
-=======
-
-            else:
-
-                this_model_map += (
-                    self._psf_convolutors[energy_bin_id].extended_source_image(
->>>>>>> b01b35c9
-                        this_ext_model_map
-                    )
+                    self._psf_convolutors[energy_bin_id].extended_source_image(this_ext_model_map)
                     * data_analysis_bin.n_transits
                 )
 
@@ -1446,23 +1014,14 @@
 
             # First divide for the pixel area because we need to interpolate brightness
             # this_model_map = old_div(this_model_map, self._flat_sky_projection.project_plane_pixel_area)
-            this_model_map = (
-                this_model_map / self._flat_sky_projection.project_plane_pixel_area
-            )
-
-<<<<<<< HEAD
-            this_model_map_hpx = self._flat_sky_to_healpix_transform[
-                energy_bin_id](
-=======
+            this_model_map = this_model_map / self._flat_sky_projection.project_plane_pixel_area
+
             this_model_map_hpx = self._flat_sky_to_healpix_transform[energy_bin_id](
->>>>>>> b01b35c9
                 this_model_map, fill_value=0.0
             )
 
             # Now multiply by the pixel area of the new map to go back to flux
-            this_model_map_hpx *= hp.nside2pixarea(
-                data_analysis_bin.nside, degrees=True
-            )
+            this_model_map_hpx *= hp.nside2pixarea(data_analysis_bin.nside, degrees=True)
 
         else:
 
@@ -1474,21 +1033,11 @@
 
     @staticmethod
     def _represent_healpix_map(
-<<<<<<< HEAD
-            fig, hpx_map, longitude, latitude, xsize, resolution,
-            smoothing_kernel_sigma
-    ):
-
-        proj = get_gnomonic_projection(
-            fig, hpx_map, rot=(longitude, latitude, 0.0), xsize=xsize,
-            reso=resolution
-=======
         fig, hpx_map, longitude, latitude, xsize, resolution, smoothing_kernel_sigma
     ):
 
         proj = get_gnomonic_projection(
             fig, hpx_map, rot=(longitude, latitude, 0.0), xsize=xsize, reso=resolution
->>>>>>> b01b35c9
         )
 
         if smoothing_kernel_sigma is not None:
@@ -1535,12 +1084,7 @@
             squeeze=False,
         )
 
-<<<<<<< HEAD
-        prog_bar = tqdm(total=len(self._active_planes),
-                        desc="Smoothing planes")
-=======
         prog_bar = tqdm(total=len(self._active_planes), desc="Smoothing planes")
->>>>>>> b01b35c9
 
         images = ["None"] * n_columns
 
@@ -1552,9 +1096,7 @@
             this_ra, this_dec = self._roi.ra_dec_center
 
             # Make a full healpix map for a second
-            whole_map = self._get_model_map(
-                plane_id, n_point_sources, n_ext_sources
-            ).as_dense()
+            whole_map = self._get_model_map(plane_id, n_point_sources, n_ext_sources).as_dense()
 
             # Healpix uses longitude between -180 and 180, while R.A. is between 0 and 360. We need to fix that:
             longitude = ra_to_longitude(this_ra)
@@ -1563,9 +1105,7 @@
             latitude = this_dec
 
             # Background and excess maps
-            bkg_subtracted, _, background_map = self._get_excess(
-                data_analysis_bin, all_maps=True
-            )
+            bkg_subtracted, _, background_map = self._get_excess(data_analysis_bin, all_maps=True)
 
             # Make all the projections: model, excess, background, residuals
             proj_model = self._represent_healpix_map(
@@ -1590,12 +1130,7 @@
             )
             # No smoothing for this one (because a goal is to check it is smooth).
             proj_bkg = self._represent_healpix_map(
-<<<<<<< HEAD
-                fig, background_map, longitude, latitude, xsize, resolution,
-                None
-=======
                 fig, background_map, longitude, latitude, xsize, resolution, None
->>>>>>> b01b35c9
             )
             proj_residuals = proj_data - proj_model
 
@@ -1604,34 +1139,11 @@
             vmax = max(np.nanmax(proj_model), np.nanmax(proj_data))
 
             # Plot model
-            images[0] = subs[i][0].imshow(
-                proj_model, origin="lower", vmin=vmin, vmax=vmax
-            )
-<<<<<<< HEAD
-            subs[i][0].set_title(
-                "model, bin {}".format(data_analysis_bin.name))
-=======
+            images[0] = subs[i][0].imshow(proj_model, origin="lower", vmin=vmin, vmax=vmax)
             subs[i][0].set_title("model, bin {}".format(data_analysis_bin.name))
->>>>>>> b01b35c9
 
             # Plot data map
-            images[1] = subs[i][1].imshow(
-                proj_data, origin="lower", vmin=vmin, vmax=vmax
-            )
-<<<<<<< HEAD
-            subs[i][1].set_title(
-                "excess, bin {}".format(data_analysis_bin.name))
-
-            # Plot background map.
-            images[2] = subs[i][2].imshow(proj_bkg, origin="lower")
-            subs[i][2].set_title(
-                "background, bin {}".format(data_analysis_bin.name))
-
-            # Now residuals
-            images[3] = subs[i][3].imshow(proj_residuals, origin="lower")
-            subs[i][3].set_title(
-                "residuals, bin {}".format(data_analysis_bin.name))
-=======
+            images[1] = subs[i][1].imshow(proj_data, origin="lower", vmin=vmin, vmax=vmax)
             subs[i][1].set_title("excess, bin {}".format(data_analysis_bin.name))
 
             # Plot background map.
@@ -1641,7 +1153,6 @@
             # Now residuals
             images[3] = subs[i][3].imshow(proj_residuals, origin="lower")
             subs[i][3].set_title("residuals, bin {}".format(data_analysis_bin.name))
->>>>>>> b01b35c9
 
             # Remove numbers from axis
             for j in range(n_columns):
@@ -1659,8 +1170,7 @@
 
     def _get_optimal_xsize(self, resolution):
 
-        return 2.2 * self._roi.data_radius.to("deg").value / (
-            resolution / 60.0)
+        return 2.2 * self._roi.data_radius.to("deg").value / (resolution / 60.0)
 
     def display_stacked_image(self, smoothing_kernel_sigma=0.5):
         """
@@ -1711,12 +1221,7 @@
         fig, sub = plt.subplots(1, 1)
 
         proj = self._represent_healpix_map(
-<<<<<<< HEAD
-            fig, total, longitude, latitude, xsize, resolution,
-            smoothing_kernel_sigma
-=======
             fig, total, longitude, latitude, xsize, resolution, smoothing_kernel_sigma
->>>>>>> b01b35c9
         )
 
         cax = sub.imshow(proj, origin="lower")
@@ -1748,8 +1253,7 @@
         n_points = 0
 
         for bin_id in self._maptree:
-            n_points += \
-                self._maptree[bin_id].observation_map.as_partial().shape[0]
+            n_points += self._maptree[bin_id].observation_map.as_partial().shape[0]
 
         return n_points
 
@@ -1762,9 +1266,7 @@
             raise ValueError(f"{plane_id} not a plane in the current model")
 
         model_map = SparseHealpix(
-            self._get_expectation(
-                self._maptree[plane_id], plane_id, n_pt_src, n_ext_src
-            ),
+            self._get_expectation(self._maptree[plane_id], plane_id, n_pt_src, n_ext_src),
             self._active_pixels[plane_id],
             self._maptree[plane_id].observation_map.nside,
         )
@@ -1784,8 +1286,7 @@
             return excess, data_map, bkg_map
         return excess
 
-    def _write_a_map(self, file_name, which, fluctuate=False,
-                     return_map=False):
+    def _write_a_map(self, file_name, which, fluctuate=False, return_map=False):
         """
         This writes either a model map or a residual map, depending on which one is preferred
         """
@@ -1839,27 +1340,14 @@
         if return_map:
             return new_map_tree
 
-    def write_model_map(
-<<<<<<< HEAD
-            self, file_name, poisson_fluctuate=False, test_return_map=False
-=======
-        self, file_name, poisson_fluctuate=False, test_return_map=False
->>>>>>> b01b35c9
-    ):
+    def write_model_map(self, file_name, poisson_fluctuate=False, test_return_map=False):
         """
         This function writes the model map to a file.
         The interface is based off of HAWCLike for consistency
         """
         if test_return_map:
-            log.warning(
-                "test_return_map=True should only be used for testing purposes!"
-            )
-<<<<<<< HEAD
-        return self._write_a_map(file_name, "model", poisson_fluctuate,
-                                 test_return_map)
-=======
+            log.warning("test_return_map=True should only be used for testing purposes!")
         return self._write_a_map(file_name, "model", poisson_fluctuate, test_return_map)
->>>>>>> b01b35c9
 
     def write_residual_map(self, file_name, test_return_map=False):
         """
@@ -1867,7 +1355,5 @@
         The interface is based off of HAWCLike for consistency
         """
         if test_return_map:
-            log.warning(
-                "test_return_map=True should only be used for testing purposes!"
-            )
+            log.warning("test_return_map=True should only be used for testing purposes!")
         return self._write_a_map(file_name, "residual", False, test_return_map)