from __future__ import division
import contextlib
from hawc_hal.util import ra_to_longitude
from hawc_hal.log_likelihood import log_likelihood
from hawc_hal.psf_fast import PSFConvolutor
from hawc_hal.healpix_handling import get_gnomonic_projection
from hawc_hal.healpix_handling import SparseHealpix
from hawc_hal.healpix_handling import FlatSkyToHealpixTransform
from hawc_hal.convolved_source import (
    ConvolvedPointSource,
    ConvolvedExtendedSource3D,
    ConvolvedExtendedSource2D,
    ConvolvedSourcesContainer,
)
from hawc_hal.response import hawc_response_factory
from hawc_hal.maptree.data_analysis_bin import DataAnalysisBin
from hawc_hal.maptree.map_tree import MapTree
from hawc_hal.maptree import map_tree_factory
from astromodels import Parameter
from tqdm.auto import tqdm

from builtins import str
from builtins import range
from astropy.utils.misc import isiterable
from past.utils import old_div
import copy
import collections

import numpy as np
import healpy as hp
import astropy.units as u
import matplotlib.pyplot as plt
import matplotlib as mpl
from scipy.stats import poisson

from astropy.convolution import Gaussian2DKernel
from astropy.convolution import convolve_fft as convolve
from astropy.coordinates import Angle
from threeML.plugin_prototype import PluginPrototype
from threeML.utils.statistics.gammaln import logfactorial
from threeML.parallel import parallel_client
from threeML.io.logging import setup_logger

log = setup_logger(__name__)
log.propagate = False


class HAL(PluginPrototype):
    """
    The HAWC Accelerated Likelihood plugin for 3ML.
    :param name: name for the plugin
    :param maptree: Map Tree (either ROOT or hdf5 format)
    :param response: Response of HAWC (either ROOT or hd5 format)
    :param roi: a ROI instance describing the Region Of Interest
    :param flat_sky_pixels_size: size of the pixel for the flat sky projection (Hammer Aitoff)
    """

    def __init__(self, name, maptree, response_file, roi,
                 flat_sky_pixels_size=0.17):

        # Store ROI
        self._roi = roi

        # Set up the flat-sky projection
        self.flat_sky_pixels_size = flat_sky_pixels_size
        self._flat_sky_projection = self._roi.get_flat_sky_projection(
            self.flat_sky_pixels_size
        )

        # Read map tree (data)
        self._maptree = map_tree_factory(maptree, roi=self._roi)

        # Read detector response_file
        self._response = hawc_response_factory(response_file)

        # Use a renormalization of the background as nuisance parameter
        # NOTE: it is fixed to 1.0 unless the user explicitly sets it free (experimental)
        self._nuisance_parameters = collections.OrderedDict()
        # self._nuisance_parameters['%s_bkg_renorm' % name] = Parameter('%s_bkg_renorm' % name, 1.0,
        self._nuisance_parameters[f"{name}_bkg_renorm"] = Parameter(
            f"{name}_bkg_renorm",
            1.0,
            min_value=0.5,
            max_value=1.5,
            delta=0.01,
            desc="Renormalization for background map",
            free=False,
            is_normalization=False,
        )

        # Instance parent class

        super(HAL, self).__init__(name, self._nuisance_parameters)

        self._likelihood_model = None

        # These lists will contain the maps for the point sources
        self._convolved_point_sources = ConvolvedSourcesContainer()
        # and this one for extended sources
        self._convolved_ext_sources = ConvolvedSourcesContainer()

        # All energy/nHit bins are loaded in memory
        self._all_planes = list(self._maptree.analysis_bins_labels)

        # The active planes list always contains the list of *indexes* of the active planes
        self._active_planes = None

        # Set up the transformations from the flat-sky projection to Healpix, as well as the list of active pixels
        # (one for each energy/nHit bin). We make a separate transformation because different energy bins might have
        # different nsides
        self._active_pixels = collections.OrderedDict()
        self._flat_sky_to_healpix_transform = collections.OrderedDict()

        for bin_id in self._maptree:
            this_maptree = self._maptree[bin_id]
            this_nside = this_maptree.nside
            this_active_pixels = roi.active_pixels(this_nside)

            this_flat_sky_to_hpx_transform = FlatSkyToHealpixTransform(
                self._flat_sky_projection.wcs,
                "icrs",
                this_nside,
                this_active_pixels,
                (
                    self._flat_sky_projection.npix_width,
                    self._flat_sky_projection.npix_height,
                ),
                order="bilinear",
            )

            self._active_pixels[bin_id] = this_active_pixels
            self._flat_sky_to_healpix_transform[
                bin_id] = this_flat_sky_to_hpx_transform

        # This will contain a list of PSF convolutors for extended sources, if there is any in the model

        self._psf_convolutors = None

        # Pre-compute the log-factorial factor in the likelihood, so we do not keep to computing it over and over
        # again.
        self._log_factorials = collections.OrderedDict()

        # We also apply a bias so that the numerical value of the log-likelihood stays small. This helps when
        # fitting with algorithms like MINUIT because the convergence criterium involves the difference between
        # two likelihood values, which would be affected by numerical precision errors if the two values are
        # too large
        self._saturated_model_like_per_maptree = collections.OrderedDict()

        # The actual computation is in a method so we can recall it on clone (see the get_simulated_dataset method)
        self._compute_likelihood_biases()

        # This will save a clone of self for simulations
        self._clone = None

        # Integration method for the PSF (see psf_integration_method)
        self._psf_integration_method = "exact"

    @property
    def psf_integration_method(self):
        """
        Get or set the method for the integration of the PSF.

        * "exact" is more accurate but slow, if the position is free to vary it adds a lot of time to the fit. This is
        the default, to be used when the position of point sources are fixed. The computation in that case happens only
        once so the impact on the run time is negligible.
        * "fast" is less accurate (up to an error of few percent in flux) but a lot faster. This should be used when
        the position of the point source is free, because in that case the integration of the PSF happens every time
        the position changes, so several times during the fit.

        If you have a fit with a free position, use "fast". When the position is found, you can fix it, switch to
        "exact" and redo the fit to obtain the most accurate measurement of the flux. For normal sources the difference
        will be small, but for very bright sources it might be up to a few percent (most of the time < 1%). If you are
        interested in the localization contour there is no need to rerun with "exact".

        :param mode: either "exact" or "fast"
        :return: None
        """

        return self._psf_integration_method

    @psf_integration_method.setter
    def psf_integration_method(self, mode):

        assert mode.lower() in [
            "exact",
            "fast",
        ], "PSF integration method must be either 'exact' or 'fast'"

        self._psf_integration_method = mode.lower()

    def _setup_psf_convolutors(self):

        central_response_bins = self._response.get_response_dec_bin(
            self._roi.ra_dec_center[1]
        )

        self._psf_convolutors = collections.OrderedDict()
        for bin_id in central_response_bins:
            # Only set up PSF convolutors for active bins.
            if bin_id in self._active_planes:
                self._psf_convolutors[bin_id] = PSFConvolutor(
                    central_response_bins[bin_id].psf,
                    self._flat_sky_projection
                )

    def _compute_likelihood_biases(self):

        for bin_label in self._maptree:
            data_analysis_bin = self._maptree[bin_label]

            this_log_factorial = np.sum(
                logfactorial(
                    data_analysis_bin.observation_map.as_partial().astype(int))
            )
            self._log_factorials[bin_label] = this_log_factorial

            # As bias we use the likelihood value for the saturated model
            obs = data_analysis_bin.observation_map.as_partial()
            bkg = data_analysis_bin.background_map.as_partial()

            sat_model = np.clip(obs - bkg, 1e-50, None).astype(np.float64)

            self._saturated_model_like_per_maptree[bin_label] = (
                log_likelihood(obs, bkg, sat_model) - this_log_factorial
            )

    def get_saturated_model_likelihood(self):
        """
        Returns the likelihood for the saturated model (i.e. a model exactly equal to observation - background).

        :return:
        """
        return sum(self._saturated_model_like_per_maptree.values())

    def set_active_measurements(self, bin_id_min=None, bin_id_max=None,
                                bin_list=None):
        """
        Set the active analysis bins to use during the analysis. It can be used in two ways:

        - Specifying a range: if the response and the maptree allows it, you can specify a minimum id and a maximum id
        number. This only works if the analysis bins are numerical, like in the normal fHit analysis. For example:

            > set_active_measurement(bin_id_min=1, bin_id_max=9)

        - Specifying a list of bins as strings. This is more powerful, as allows to select any bins, even
        non-contiguous bins. For example:

            > set_active_measurement(bin_list=[list])

        :param bin_id_min: minimum bin (only works for fHit analysis. For the others, use bin_list)
        :param bin_id_max: maximum bin (only works for fHit analysis. For the others, use bin_list)
        :param bin_list: a list of analysis bins to use
        :return: None
        """

        # Check for legal input
        if bin_id_min is not None:

            assert (
                bin_id_max is not None
            ), "If you provide a minimum bin, you also need to provide a maximum bin."

            # Make sure they are integers
            bin_id_min = int(bin_id_min)
            bin_id_max = int(bin_id_max)

            self._active_planes = []
            for this_bin in range(bin_id_min, bin_id_max + 1):
                this_bin = str(this_bin)
                if this_bin not in self._all_planes:
                    raise ValueError(
                        f"Bin {this_bin} is not contained in this maptree."
                    )

                self._active_planes.append(this_bin)

        else:

            assert (
                bin_id_max is None
            ), "If you provie a maximum bin, you also need to provide a minimum bin."

            assert bin_list is not None

            self._active_planes = []

            for this_bin in bin_list:

                # if not this_bin in self._all_planes:
                if this_bin not in self._all_planes:
                    raise ValueError(
                        f"Bin {this_bin} is not contained in this maptree."
                    )

                self._active_planes.append(this_bin)

        if self._likelihood_model:
            self.set_model(self._likelihood_model)

    def display(self, verbose=False):
        """
        Prints summary of the current object content.
        """

        log.info("Region of Interest: ")
        log.info("-------------------")
        self._roi.display()

        log.info("")
        log.info("Flat sky projection: ")
        log.info("--------------------")

        log.info(
            f"Width x height {self._flat_sky_projection.npix_width} x {self._flat_sky_projection.npix_height} px"
        )
        # log.info("Width x height: %s x %s px" % (self._flat_sky_projection.npix_width,
        #                                      self._flat_sky_projection.npix_height))
        log.info(f"Pixel sizes: {self._flat_sky_projection.pixel_size} deg")
        # log.info("Pixel sizes: %s deg" % self._flat_sky_projection.pixel_size)

        log.info("")
        log.info("Response: ")
        log.info("---------")

        self._response.display(verbose)

        log.info("")
        log.info("Map Tree: ")
        log.info("----------")

        self._maptree.display()

        log.info("")
        # log.info("Active energy/nHit planes ({}):".format(len(self._active_planes)))
        log.info(f"Active energy/nHit planes ({len(self._active_planes)}):")
        log.info("-------------------------------")
        log.info(self._active_planes)

    def set_model(self, likelihood_model_instance):
        """
        Set the model to be used in the joint minimization. Must be a LikelihoodModel instance.
        """

        self._likelihood_model = likelihood_model_instance

        # Reset
        self._convolved_point_sources.reset()
        self._convolved_ext_sources.reset()

        # For each point source in the model, build the convolution class

        for source in list(self._likelihood_model.point_sources.values()):
            this_convolved_point_source = ConvolvedPointSource(
                source, self._response, self._flat_sky_projection
            )

            self._convolved_point_sources.append(this_convolved_point_source)

        # Samewise for extended sources
        ext_sources = list(self._likelihood_model.extended_sources.values())

        # NOTE: ext_sources evaluate to False if empty
        if ext_sources:

            # We will need to convolve

            self._setup_psf_convolutors()

            for source in ext_sources:

                if source.spatial_shape.n_dim == 2:

                    this_convolved_ext_source = ConvolvedExtendedSource2D(
                        source, self._response, self._flat_sky_projection
                    )

                else:

                    this_convolved_ext_source = ConvolvedExtendedSource3D(
                        source, self._response, self._flat_sky_projection
                    )

                self._convolved_ext_sources.append(this_convolved_ext_source)

    def get_excess_background(self, ra, dec, radius):
        """
        Calculates area, excess (data - background) and model counts of source at different
        distance from the source.
        :param: radius: radial distance away from the center (degrees).
        :returns: tuple of numpy.ndarrays for areas, excess, model, and background
        this information is used in the get_radial_profile function.
        """

        radius_radians = np.deg2rad(radius)

        total_counts = np.zeros(len(self._active_planes), dtype=float)
        background = np.zeros_like(total_counts)
        observation = np.zeros_like(total_counts)
        model = np.zeros_like(total_counts)
        signal = np.zeros_like(total_counts)
        area = np.zeros_like(total_counts)

        n_point_sources = self._likelihood_model.get_number_of_point_sources()
        n_ext_sources = self._likelihood_model.get_number_of_extended_sources()

        longitude = ra_to_longitude(ra)
        latitude = dec
        center = hp.ang2vec(longitude, latitude, lonlat=True)

        for i, energy_id in enumerate(self._active_planes):
            data_analysis_bin = self._maptree[energy_id]
            this_nside = data_analysis_bin.observation_map.nside

            pixels_at_radius = hp.query_disc(
                this_nside,
                center,
                radius_radians,
                inclusive=False,
            )

            # calculate the areas per bin by the product
            # of pixel area by the number of pixels at each radial bin
            area[i] = hp.nside2pixarea(this_nside) * pixels_at_radius.shape[0]

            # NOTE: select active pixels according to each radial bin
            bin_active_pixel_indexes = np.intersect1d(
                self._active_pixels[energy_id], pixels_at_radius, return_indices=True)[1]

            # obtain the excess, background, and expected excess at each radial bin
            data = data_analysis_bin.observation_map.as_partial()
            bkg = data_analysis_bin.background_map.as_partial()
            mdl = self._get_model_map(energy_id, n_point_sources,
                                      n_ext_sources).as_partial()

            bin_data = np.array([data[i] for i in bin_active_pixel_indexes])
            bin_bkg = np.array([bkg[i] for i in bin_active_pixel_indexes])
            bin_model = np.array([mdl[i] for i in bin_active_pixel_indexes])

            this_data_tot = np.sum(bin_data)
            this_bkg_tot = np.sum(bin_bkg)
            this_model_tot = np.sum(bin_model)

            background[i] = this_bkg_tot
            observation[i] = this_data_tot
            model[i] = this_model_tot
            signal[i] = this_data_tot - this_bkg_tot

        return area, signal, model, background

    def get_radial_profile(
            self,
            ra,
            dec,
            active_planes=None,
            max_radius=3.0,
            n_radial_bins=30,
            model_to_subtract=None,
            subtract_model_from_model=False,
    ):
        """
        Calculates radial profiles of data - background & model.
        :param ra: R.A. of origin for radial profile.
        :param dec: Declination of origin of radial profile.
        :param active_planes: List of analysis over which to average; if None, use HAWC default (bins 1-9).
        :param max_radius: Radius up to which the radial profile is evaluated;
        for the disk to calculate the gamma/hadron weights (Default: 3.0).
        :param n_radial_bins: Number of bins for the radial profile (Default: 30).
        :param model_to_subtract: Another model that is to be subtracted from the data excess (Default: None).
        :param subtract_model_from_model: If True and model_to_subtract is not None,
        subtract model from model too (Default: False).

        :return: np.arrays with the radii, model profile, data profile, data uncertainty, and
        list of analysis bins used.
        """
        # default is to use all active bins
        if active_planes is None:
            active_planes = self._active_planes

        # Make sure we use bins with data
        good_planes = [plane_id in active_planes for plane_id in
                       self._active_planes]
        plane_ids = set(active_planes) & set(self._active_planes)

        offset = 0.5
        delta_r = 1.0 * max_radius / n_radial_bins
        radii = np.array(
            [delta_r * (r + offset) for r in range(n_radial_bins)])
        # radii = np.linspace(0.5 * delta_r, max_radius, n_radial_bins, endpoint=False)

        # Get area of all pixels in a given circle
        # The area of each ring is then given by the difference between two
        # subsequent circe areas.
        area = np.array(
            [self.get_excess_background(ra, dec, r + offset * delta_r)[0] for r
             in radii]
        )

        temp = area[1:] - area[:-1]
        area[1:] = temp

        # model
        # convert 'top hat' excess into 'ring' excesses.
        model = np.array(
            [self.get_excess_background(ra, dec, r + offset * delta_r)[2] for r
             in radii]
        )

        temp = model[1:] - model[:-1]
        model[1:] = temp

        # signals
        signal = np.array(
            [self.get_excess_background(ra, dec, r + offset * delta_r)[1] for r
             in radii]
        )

        temp = signal[1:] - signal[:-1]
        signal[1:] = temp

        # backgrounds
        bkg = np.array(
            [self.get_excess_background(ra, dec, r + offset * delta_r)[3] for r
             in radii]
        )

        temp = bkg[1:] - bkg[:-1]
        bkg[1:] = temp

        counts = signal + bkg

        if model_to_subtract is not None:
            this_model = copy.deepcopy(self._likelihood_model)
            self.set_model(model_to_subtract)

            model_subtract = np.array(
                [self.get_excess_background(ra, dec, r + offset * delta_r)[2]
                 for r in radii]
            )

            temp = model_subtract[1:] - model_subtract[:-1]
            model_subtract[1:] = temp

            signal -= model_subtract

            if subtract_model_from_model:
                model -= model_subtract

            self.set_model(this_model)

        # NOTE: weights are calculated as expected number of gamma-rays/number of background counts.
        # here, use max_radius to evaluate the number of gamma-rays/bkg counts.
        # The weights do not depend on the radius, but fill a matrix anyway so
        # there's no confusion when multiplying them to the data later.
        # Weight is normalized (sum of weights over the bins = 1).

        total_excess = \
            np.array(self.get_excess_background(ra, dec, max_radius)[1])[
                good_planes
            ]

        total_model = \
            np.array(self.get_excess_background(ra, dec, max_radius)[2])[
                good_planes
            ]

        total_bkg = \
            np.array(self.get_excess_background(ra, dec, max_radius)[3])[
                good_planes
            ]

        w = np.divide(total_model, total_bkg)
        weight = np.array([w / np.sum(w) for r in radii])

        # restrict profiles to the user-specified analysis bins
        area = area[:, good_planes]
        signal = signal[:, good_planes]
        model = model[:, good_planes]
        counts = counts[:, good_planes]
        bkg = bkg[:, good_planes]

        # average over the analysis bins
        excess_data = np.average(signal / area, weights=weight, axis=1)
        excess_error = np.sqrt(
            np.sum(counts * weight * weight / (area * area), axis=1))
        excess_model = np.average(model / area, weights=weight, axis=1)

        return radii, excess_model, excess_data, excess_error, sorted(
            plane_ids)

    def plot_radial_profile(
            self,
            ra,
            dec,
            active_planes=None,
            max_radius=3.0,
            n_radial_bins=30,
            model_to_subtract=None,
            subtract_model_from_model=False,
    ):
        """
        Plots radial profiles of data - background & model.

        :param ra: R.A. of origin for radial profile.
        :param dec: Declination of origin of radial profile.
        :param active_planes: List of analysis bins over which to average;
        if None, use HAWC default (bins 1-9).
        :param max_radius: Radius up to which the radial profile is evaluated; also
        used as the radius for the disk to calculate the gamma/hadron weights. (Default: 3.0)
        :param n_radial_bins : number of radial bins used for ring calculation (Default: 30).
        :param model_to_subtract: Another model that is to be subtracted from the data excess (Default: None).
        :param subtract_model_from_model: If True and model_to_subtract is not None, subtract from model too (Default: False).

        :return: plot of data - background vs model radial profiles.
        """

        (
            radii,
            excess_model,
            excess_data,
            excess_error,
            plane_ids,
        ) = self.get_radial_profile(
            ra,
            dec,
            active_planes,
            max_radius,
            n_radial_bins,
            model_to_subtract,
            subtract_model_from_model,
        )

        fig, ax = plt.subplots(figsize=(10, 8))

        plt.errorbar(
            radii,
            excess_data,
            yerr=excess_error,
            capsize=0,
            color="black",
            label="Excess (data-bkg)",
            fmt=".",
        )

        plt.plot(radii, excess_model, color="red", label="Model")

        plt.legend(bbox_to_anchor=(1.0, 1.0), loc="upper right", numpoints=1)
        plt.axhline(0, color="deepskyblue", linestyle="--")

        x_limits = [0, max_radius]
        plt.xlim(x_limits)
        plt.xticks(fontsize=18)
        plt.yticks(fontsize=18)

        plt.ylabel(r"Apparent Radial Excess [sr$^{-1}$]", fontsize=18)
        plt.xlabel(
            f"Distance from source at ({ra:0.2f} $^{{\circ}}$, {dec:0.2f} $^{{\circ}}$)",
            fontsize=18
        )

        if len(plane_ids) == 1:
            title = f"Radial Profile, bin {plane_ids[0]}"

        else:
            tmptitle = f"Radial Profile, bins \n{plane_ids}"
            width = 80
            title = "\n".join(
                tmptitle[i: i + width] for i in range(0, len(tmptitle), width)
            )
            title = tmptitle

        plt.title(title)

        ax.grid(True)

        with contextlib.suppress(Exception):
            plt.tight_layout()
        # try:
        #
            # plt.tight_layout()
        #
        # except Exception:
        #
            # pass

        return fig

    def display_spectrum(self):
        """
        Make a plot of the current spectrum and its residuals (integrated over space)

        :return: a matplotlib.Figure
        """

        n_point_sources = self._likelihood_model.get_number_of_point_sources()
        n_ext_sources = self._likelihood_model.get_number_of_extended_sources()

        total_counts = np.zeros(len(self._active_planes), dtype=float)
        total_model = np.zeros_like(total_counts)
        model_only = np.zeros_like(total_counts)
        net_counts = np.zeros_like(total_counts)
        yerr_low = np.zeros_like(total_counts)
        yerr_high = np.zeros_like(total_counts)

        for i, energy_id in enumerate(self._active_planes):

            data_analysis_bin = self._maptree[energy_id]

            this_model_map_hpx = self._get_expectation(
                data_analysis_bin, energy_id, n_point_sources, n_ext_sources
            )

            this_model_tot = np.sum(this_model_map_hpx)
            this_data_tot = np.sum(
                data_analysis_bin.observation_map.as_partial())
            this_bkg_tot = np.sum(
                data_analysis_bin.background_map.as_partial())

            total_counts[i] = this_data_tot
            net_counts[i] = this_data_tot - this_bkg_tot
            model_only[i] = this_model_tot

            this_wh_model = this_model_tot + this_bkg_tot
            total_model[i] = this_wh_model

            if this_data_tot >= 50.0:

                # Gaussian limit
                # Under the null hypothesis the data are distributed as a Gaussian with mu = model
                # and sigma = sqrt(model)
                # NOTE: since we neglect the background uncertainty, the background is part of the
                # model
                yerr_low[i] = np.sqrt(this_data_tot)
                yerr_high[i] = np.sqrt(this_data_tot)

            else:

                # Low-counts
                # Under the null hypothesis the data are distributed as a Poisson distribution with
                # mean = model, plot the 68% confidence interval (quantile=[0.16,1-0.16]).
                # NOTE: since we neglect the background uncertainty, the background is part of the
                # model
                quantile = 0.16
                mean = this_wh_model
                y_low = poisson.isf(1 - quantile, mu=mean)
                y_high = poisson.isf(quantile, mu=mean)
                yerr_low[i] = mean - y_low
                yerr_high[i] = y_high - mean

        residuals = old_div((total_counts - total_model), np.sqrt(total_model))
        residuals_err = [
            old_div(yerr_high, np.sqrt(total_model)),
            old_div(yerr_low, np.sqrt(total_model)),
        ]

        yerr = [yerr_high, yerr_low]

        return self._plot_spectrum(
            net_counts, yerr, model_only, residuals, residuals_err
        )

    def _plot_spectrum(self, net_counts, yerr, model_only, residuals,
                       residuals_err):

        fig, subs = plt.subplots(
            2, 1, gridspec_kw={"height_ratios": [2, 1], "hspace": 0},
            figsize=(12, 6)
        )
        planes = np.array(self._active_planes)
        subs[0].errorbar(
            planes,
            net_counts,
            yerr=yerr,
            capsize=0,
            color="black",
            label="Net counts",
            fmt=".",
        )

        subs[0].plot(planes, model_only, label="Convolved model")

        subs[0].legend(bbox_to_anchor=(1.0, 1.0), loc="upper right",
                       numpoints=1)

        # Residuals
        subs[1].axhline(0, linestyle="--")

        subs[1].errorbar(planes, residuals, yerr=residuals_err, capsize=0,
                         fmt=".")

        y_limits = [min(net_counts[net_counts > 0]) / 2.0,
                    max(net_counts) * 2.0]

        subs[0].set_yscale("log", nonpositive="clip")
        subs[0].set_ylabel("Counts per bin")
        subs[0].set_xticks([])

        subs[1].set_xlabel("Analysis bin")
        subs[1].set_ylabel(r"$\frac{{cts - mod - bkg}}{\sqrt{mod + bkg}}$")
        subs[1].set_xticks(planes)
        subs[1].set_xticklabels(self._active_planes)

        subs[0].set_ylim(y_limits)

        return fig

    def get_log_like(self, individual_bins=False, return_null=False):
        """
        Return the value of the log-likelihood with the current values for the
        parameters
        """
        if return_null is True:
            n_point_sources = 0
            n_ext_sources = 0
        else:
            n_point_sources = self._likelihood_model.get_number_of_point_sources()
            n_ext_sources = self._likelihood_model.get_number_of_extended_sources()

<<<<<<< HEAD
        n_point_sources = self._likelihood_model.get_number_of_point_sources()
        n_ext_sources = self._likelihood_model.get_number_of_extended_sources()

        # Make sure that no source has been added since we filled the cache
        assert (
            n_point_sources == self._convolved_point_sources.n_sources_in_cache
            and n_ext_sources == self._convolved_ext_sources.n_sources_in_cache
        ), "The number of sources has changed. Please re-assign the model to the plugin."
        # assert n_point_sources == self._convolved_point_sources.n_sources_in_cache and \
        #       n_ext_sources == self._convolved_ext_sources.n_sources_in_cache, \
        #    "The number of sources has changed. Please re-assign the model to the plugin."
=======
            # Make sure that no source has been added since we filled the cache
            assert n_point_sources == self._convolved_point_sources.n_sources_in_cache and \
                n_ext_sources == self._convolved_ext_sources.n_sources_in_cache, \
                "The number of sources has changed. Please re-assign the model to the plugin."
>>>>>>> 37899875

        # This will hold the total log-likelihood
        total_log_like = 0
        log_like_per_bin = {}

        for bin_id in self._active_planes:
            data_analysis_bin = self._maptree[bin_id]

            this_model_map_hpx = self._get_expectation(
                data_analysis_bin, bin_id, n_point_sources, n_ext_sources
            )
            # Now compare with observation
            bkg_renorm = list(self._nuisance_parameters.values())[0].value

            obs = data_analysis_bin.observation_map.as_partial()  # type: np.array
            bkg = (
                data_analysis_bin.background_map.as_partial() * bkg_renorm
            )  # type: np.array

            this_pseudo_log_like = log_likelihood(obs, bkg, this_model_map_hpx)

            total_log_like += (
                this_pseudo_log_like
                - self._log_factorials[bin_id]
                - self._saturated_model_like_per_maptree[bin_id]
            )

            if individual_bins is True:
                log_like_per_bin[bin_id] = this_pseudo_log_like - self._log_factorials[bin_id] \
                                           - self._saturated_model_like_per_maptree[bin_id]
        if individual_bins is True:
            for k in log_like_per_bin:
                log_like_per_bin[k]/=total_log_like
            return total_log_like, log_like_per_bin
        else:
            return total_log_like

    def write(self, response_file_name, map_tree_file_name):
        """
        Write this dataset to disk in HDF format.

        :param response_file_name: filename for the response
        :param map_tree_file_name: filename for the map tree
        :return: None
        """

        self._maptree.write(map_tree_file_name)
        self._response.write(response_file_name)

    def get_simulated_dataset(self, name):
        """
        Return a simulation of this dataset using the current model with current parameters.

        :param name: new name for the new plugin instance
        :return: a HAL instance
        """

        # First get expectation under the current model and store them, if we didn't do it yet

        if self._clone is None:

            n_point_sources = self._likelihood_model.get_number_of_point_sources()
            n_ext_sources = self._likelihood_model.get_number_of_extended_sources()

            expectations = collections.OrderedDict()

            for bin_id in self._maptree:

                data_analysis_bin = self._maptree[bin_id]
                if bin_id not in self._active_planes:

                    expectations[bin_id] = None

                else:

                    expectations[bin_id] = (
                        self._get_expectation(
                            data_analysis_bin, bin_id, n_point_sources,
                            n_ext_sources
                        )
                        + data_analysis_bin.background_map.as_partial()
                    )

            if parallel_client.is_parallel_computation_active():

                # Do not clone, as the parallel environment already makes clones

                clone = self

            else:

                clone = copy.deepcopy(self)

            self._clone = (clone, expectations)

        # Substitute the observation and background for each data analysis bin
        for bin_id in self._clone[0]._maptree:

            data_analysis_bin = self._clone[0]._maptree[bin_id]

            if bin_id not in self._active_planes:

                continue

            else:

                # Active plane. Generate new data
                expectation = self._clone[1][bin_id]
                new_data = np.random.poisson(
                    expectation, size=(1, expectation.shape[0])
                ).flatten()

                # Substitute data
                data_analysis_bin.observation_map.set_new_values(new_data)

        # Now change name and return
        self._clone[0]._name = name
        # Adjust the name of the nuisance parameter
        old_name = list(self._clone[0]._nuisance_parameters.keys())[0]
        new_name = old_name.replace(self.name, name)
        self._clone[0]._nuisance_parameters[new_name] = self._clone[
            0
        ]._nuisance_parameters.pop(old_name)

        # Recompute biases
        self._clone[0]._compute_likelihood_biases()

        return self._clone[0]

    def _get_expectation(
            self, data_analysis_bin, energy_bin_id, n_point_sources,
            n_ext_sources
    ):

        # Compute the expectation from the model

        this_model_map = None

        for pts_id in range(n_point_sources):

            this_conv_src = self._convolved_point_sources[pts_id]

            expectation_per_transit = this_conv_src.get_source_map(
                energy_bin_id,
                tag=None,
                psf_integration_method=self._psf_integration_method,
            )

            expectation_from_this_source = (
                expectation_per_transit * data_analysis_bin.n_transits
            )

            if this_model_map is None:

                # First addition

                this_model_map = expectation_from_this_source

            else:

                this_model_map += expectation_from_this_source

        # Now process extended sources
        if n_ext_sources > 0:

            this_ext_model_map = None

            for ext_id in range(n_ext_sources):

                this_conv_src = self._convolved_ext_sources[ext_id]

                expectation_per_transit = this_conv_src.get_source_map(
                    energy_bin_id)

                if this_ext_model_map is None:

                    # First addition

                    this_ext_model_map = expectation_per_transit

                else:

                    this_ext_model_map += expectation_per_transit

            # Now convolve with the PSF
            if this_model_map is None:

                # Only extended sources

                this_model_map = (
                    self._psf_convolutors[
                        energy_bin_id].extended_source_image(
                        this_ext_model_map
                    )
                    * data_analysis_bin.n_transits
                )

            else:

                this_model_map += (
                    self._psf_convolutors[
                        energy_bin_id].extended_source_image(
                        this_ext_model_map
                    )
                    * data_analysis_bin.n_transits
                )

        # Now transform from the flat sky projection to HEALPiX

        if this_model_map is not None:

            # First divide for the pixel area because we need to interpolate brightness
            # this_model_map = old_div(this_model_map, self._flat_sky_projection.project_plane_pixel_area)
            this_model_map = (
                this_model_map / self._flat_sky_projection.project_plane_pixel_area
            )

            this_model_map_hpx = self._flat_sky_to_healpix_transform[
                energy_bin_id](
                this_model_map, fill_value=0.0
            )

            # Now multiply by the pixel area of the new map to go back to flux
            this_model_map_hpx *= hp.nside2pixarea(
                data_analysis_bin.nside, degrees=True
            )

        else:

            # No sources

            this_model_map_hpx = 0.0

        return this_model_map_hpx

    @staticmethod
    def _represent_healpix_map(
            fig, hpx_map, longitude, latitude, xsize, resolution,
            smoothing_kernel_sigma
    ):

        proj = get_gnomonic_projection(
            fig, hpx_map, rot=(longitude, latitude, 0.0), xsize=xsize,
            reso=resolution
        )

        if smoothing_kernel_sigma is not None:
            # Get the sigma in pixels
            sigma = old_div(smoothing_kernel_sigma * 60, resolution)

            proj = convolve(
                list(proj),
                Gaussian2DKernel(sigma),
                nan_treatment="fill",
                preserve_nan=True,
            )

        return proj

    def display_fit(self, smoothing_kernel_sigma=0.1, display_colorbar=False):
        """
        Make a figure containing 4 maps for each active analysis bins with respectively model, data,
        background and residuals. The model, data and residual maps are smoothed, the background
        map is not.

        :param smoothing_kernel_sigma: sigma for the Gaussian smoothing kernel, for all but
        background maps
        :param display_colorbar: whether or not to display the colorbar in the residuals
        :return: a matplotlib.Figure
        """

        n_point_sources = self._likelihood_model.get_number_of_point_sources()
        n_ext_sources = self._likelihood_model.get_number_of_extended_sources()

        # This is the resolution (i.e., the size of one pixel) of the image
        resolution = 3.0  # arcmin

        # The image is going to cover the diameter plus 20% padding
        xsize = self._get_optimal_xsize(resolution)

        n_active_planes = len(self._active_planes)
        n_columns = 4

        fig, subs = plt.subplots(
            n_active_planes,
            n_columns,
            figsize=(2.7 * n_columns, n_active_planes * 2),
            squeeze=False,
        )

        prog_bar = tqdm(total=len(self._active_planes),
                        desc="Smoothing planes")

        images = ["None"] * n_columns

        for i, plane_id in enumerate(self._active_planes):

            data_analysis_bin = self._maptree[plane_id]

            # Get the center of the projection for this plane
            this_ra, this_dec = self._roi.ra_dec_center

            # Make a full healpix map for a second
            whole_map = self._get_model_map(
                plane_id, n_point_sources, n_ext_sources
            ).as_dense()

            # Healpix uses longitude between -180 and 180, while R.A. is between 0 and 360. We need to fix that:
            longitude = ra_to_longitude(this_ra)

            # Declination is already between -90 and 90
            latitude = this_dec

            # Background and excess maps
            bkg_subtracted, _, background_map = self._get_excess(
                data_analysis_bin, all_maps=True
            )

            # Make all the projections: model, excess, background, residuals
            proj_model = self._represent_healpix_map(
                fig,
                whole_map,
                longitude,
                latitude,
                xsize,
                resolution,
                smoothing_kernel_sigma,
            )
            # Here we removed the background otherwise nothing is visible
            # Get background (which is in a way "part of the model" since the uncertainties are neglected)
            proj_data = self._represent_healpix_map(
                fig,
                bkg_subtracted,
                longitude,
                latitude,
                xsize,
                resolution,
                smoothing_kernel_sigma,
            )
            # No smoothing for this one (because a goal is to check it is smooth).
            proj_bkg = self._represent_healpix_map(
                fig, background_map, longitude, latitude, xsize, resolution,
                None
            )
            proj_residuals = proj_data - proj_model

            # Common color scale range for model and excess maps
            vmin = min(np.nanmin(proj_model), np.nanmin(proj_data))
            vmax = max(np.nanmax(proj_model), np.nanmax(proj_data))

            # Plot model
            images[0] = subs[i][0].imshow(
                proj_model, origin="lower", vmin=vmin, vmax=vmax
            )
            subs[i][0].set_title(
                "model, bin {}".format(data_analysis_bin.name))

            # Plot data map
            images[1] = subs[i][1].imshow(
                proj_data, origin="lower", vmin=vmin, vmax=vmax
            )
            subs[i][1].set_title(
                "excess, bin {}".format(data_analysis_bin.name))

            # Plot background map.
            images[2] = subs[i][2].imshow(proj_bkg, origin="lower")
            subs[i][2].set_title(
                "background, bin {}".format(data_analysis_bin.name))

            # Now residuals
            images[3] = subs[i][3].imshow(proj_residuals, origin="lower")
            subs[i][3].set_title(
                "residuals, bin {}".format(data_analysis_bin.name))

            # Remove numbers from axis
            for j in range(n_columns):
                subs[i][j].axis("off")

            if display_colorbar:
                for j, image in enumerate(images):
                    plt.colorbar(image, ax=subs[i][j])

            prog_bar.update(1)

        fig.set_tight_layout(True)

        return fig

    def _get_optimal_xsize(self, resolution):

        return 2.2 * self._roi.data_radius.to("deg").value / (
            resolution / 60.0)

    def display_stacked_image(self, smoothing_kernel_sigma=0.5):
        """
        Display a map with all active analysis bins stacked together.

        :param smoothing_kernel_sigma: sigma for the Gaussian smoothing kernel to apply
        :return: a matplotlib.Figure instance
        """

        # This is the resolution (i.e., the size of one pixel) of the image in arcmin
        resolution = 3.0

        # The image is going to cover the diameter plus 20% padding
        xsize = self._get_optimal_xsize(resolution)

        active_planes_bins = [self._maptree[x] for x in self._active_planes]

        # Get the center of the projection for this plane
        this_ra, this_dec = self._roi.ra_dec_center

        # Healpix uses longitude between -180 and 180, while R.A. is between 0 and 360. We need to fix that:
        longitude = ra_to_longitude(this_ra)

        # Declination is already between -90 and 90
        latitude = this_dec

        total = None

        for i, data_analysis_bin in enumerate(active_planes_bins):

            # Plot data
            background_map = data_analysis_bin.background_map.as_dense()
            this_data = data_analysis_bin.observation_map.as_dense() - background_map
            idx = np.isnan(this_data)
            # this_data[idx] = hp.UNSEEN

            if i == 0:

                total = this_data

            else:

                # Sum only when there is no UNSEEN, so that the UNSEEN pixels will stay UNSEEN
                total[~idx] += this_data[~idx]

        delta_coord = (self._roi.data_radius.to("deg").value * 2.0) / 15.0

        fig, sub = plt.subplots(1, 1)

        proj = self._represent_healpix_map(
            fig, total, longitude, latitude, xsize, resolution,
            smoothing_kernel_sigma
        )

        cax = sub.imshow(proj, origin="lower")
        fig.colorbar(cax)
        sub.axis("off")

        hp.graticule(delta_coord, delta_coord)

        return fig

    def inner_fit(self):
        """
        This is used for the profile likelihood. Keeping fixed all parameters in the
        LikelihoodModel, this method minimize the logLike over the remaining nuisance
        parameters, i.e., the parameters belonging only to the model for this
        particular detector. If there are no nuisance parameters, simply return the
        logLike value.
        """

        return self.get_log_like()

    def get_number_of_data_points(self):
        """
        Return the number of active bins across all active analysis bins

        :return: number of active bins
        """

        n_points = 0

        for bin_id in self._maptree:
            n_points += \
                self._maptree[bin_id].observation_map.as_partial().shape[0]

        return n_points

    def _get_model_map(self, plane_id, n_pt_src, n_ext_src):
        """
        This function returns a model map for a particular bin
        """

        if plane_id not in self._active_planes:
            raise ValueError(f"{plane_id} not a plane in the current model")

        model_map = SparseHealpix(
            self._get_expectation(
                self._maptree[plane_id], plane_id, n_pt_src, n_ext_src
            ),
            self._active_pixels[plane_id],
            self._maptree[plane_id].observation_map.nside,
        )

        return model_map

    def _get_excess(self, data_analysis_bin, all_maps=True):
        """
        This function returns the excess counts for a particular bin
        if all_maps=True, also returns the data and background maps
        """
        data_map = data_analysis_bin.observation_map.as_dense()
        bkg_map = data_analysis_bin.background_map.as_dense()
        excess = data_map - bkg_map

        if all_maps:
            return excess, data_map, bkg_map
        return excess

    def _write_a_map(self, file_name, which, fluctuate=False,
                     return_map=False):
        """
        This writes either a model map or a residual map, depending on which one is preferred
        """
        which = which.lower()
        assert which in ["model", "residual"]

        n_pt = self._likelihood_model.get_number_of_point_sources()
        n_ext = self._likelihood_model.get_number_of_extended_sources()

        map_analysis_bins = collections.OrderedDict()

        if fluctuate:
            poisson_set = self.get_simulated_dataset("model map")

        for plane_id in self._active_planes:

            data_analysis_bin = self._maptree[plane_id]

            bkg = data_analysis_bin.background_map
            obs = data_analysis_bin.observation_map

            if fluctuate:
                model_excess = (
                    poisson_set._maptree[plane_id].observation_map
                    - poisson_set._maptree[plane_id].background_map
                )
            else:
                model_excess = self._get_model_map(plane_id, n_pt, n_ext)

            if which == "residual":
                bkg += model_excess

            if which == "model":
                obs = model_excess + bkg

            this_bin = DataAnalysisBin(
                plane_id,
                observation_hpx_map=obs,
                background_hpx_map=bkg,
                active_pixels_ids=self._active_pixels[plane_id],
                n_transits=data_analysis_bin.n_transits,
                scheme="RING",
            )

            map_analysis_bins[plane_id] = this_bin

        # save the file
        new_map_tree = MapTree(map_analysis_bins, self._roi)
        new_map_tree.write(file_name)

        if return_map:
            return new_map_tree

    def write_model_map(
            self, file_name, poisson_fluctuate=False, test_return_map=False
    ):
        """
        This function writes the model map to a file.
        The interface is based off of HAWCLike for consistency
        """
        if test_return_map:
            log.warning(
                "test_return_map=True should only be used for testing purposes!"
            )
        return self._write_a_map(file_name, "model", poisson_fluctuate,
                                 test_return_map)

    def write_residual_map(self, file_name, test_return_map=False):
        """
        This function writes the residual map to a file.
        The interface is based off of HAWCLike for consistency
        """
        if test_return_map:
            log.warning(
                "test_return_map=True should only be used for testing purposes!"
            )
        return self._write_a_map(file_name, "residual", False, test_return_map)<|MERGE_RESOLUTION|>--- conflicted
+++ resolved
@@ -815,24 +815,11 @@
             n_point_sources = self._likelihood_model.get_number_of_point_sources()
             n_ext_sources = self._likelihood_model.get_number_of_extended_sources()
 
-<<<<<<< HEAD
-        n_point_sources = self._likelihood_model.get_number_of_point_sources()
-        n_ext_sources = self._likelihood_model.get_number_of_extended_sources()
-
-        # Make sure that no source has been added since we filled the cache
-        assert (
-            n_point_sources == self._convolved_point_sources.n_sources_in_cache
-            and n_ext_sources == self._convolved_ext_sources.n_sources_in_cache
-        ), "The number of sources has changed. Please re-assign the model to the plugin."
-        # assert n_point_sources == self._convolved_point_sources.n_sources_in_cache and \
-        #       n_ext_sources == self._convolved_ext_sources.n_sources_in_cache, \
-        #    "The number of sources has changed. Please re-assign the model to the plugin."
-=======
+
             # Make sure that no source has been added since we filled the cache
             assert n_point_sources == self._convolved_point_sources.n_sources_in_cache and \
                 n_ext_sources == self._convolved_ext_sources.n_sources_in_cache, \
                 "The number of sources has changed. Please re-assign the model to the plugin."
->>>>>>> 37899875
 
         # This will hold the total log-likelihood
         total_log_like = 0
