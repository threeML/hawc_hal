--- conflicted
+++ resolved
@@ -7,23 +7,16 @@
 
 ## Installation
 
-<<<<<<< HEAD
-`hawc_hal` depends on `astromodels`, `threeML` as well as some additional packages (`numba`, `root`, `root_numpy`).
-=======
 <!-- `hawc_hal` depends on `astromodels`, `threeML` as well as some additional packages (`numba`, `root`, `root_numpy`). -->
->>>>>>> b01b35c9
 
 `hawc_hal` depends on `astromodels`, `threeML` as well as some additional packages (`numba`, `uproot`).
 
 If you don't have `mamba`,install mamba according to the [instruction](https://github.com/mamba-org/mamba) into the `base` environment.
 
-<<<<<<< HEAD
-=======
 To install hawc_hal in a conda environment, we recommend to use the following procedure: 
 
 <!-- pip install --no-binary :all: root_numpy -->
 <!-- pip install uproot awkward hist mplhep -->
->>>>>>> b01b35c9
 ```
 mamba create --name new_hal -c conda-forge -c threeml numpy scipy matplotlib ipython numba reproject "astromodels>=2" "threeml>=2" root
 conda activate new_hal
@@ -37,11 +30,7 @@
 pip install --upgrade git+https://github.com/threeml/threeML.git
 ```
 
-<<<<<<< HEAD
-In particular, we recommend not to install the `root_numpy` binaries via conda or pip.
-=======
 <!-- In particular, we recommend not to install the `root_numpy` binaries via conda or pip. -->
->>>>>>> b01b35c9
 
 The above will install a new python 3 environment. There seem to be version conflicts that currently prevent installing `hawc_hal` with the newer (>=2.0) versions of `threeML` and `astromodels`.
 
@@ -56,18 +45,11 @@
 HAL now has no dependencies relying on ROOT or root-numpy. Instead, it uses `uproot`. The following are installed along with HAL:
 `uproot, awkward, hist, mplhep`
 
-<<<<<<< HEAD
-```bash
-> pip install --no-binary :all: root_numpy
-> pip uninstall hawc_hal -y ; pip install git+https://github.com/threeml/hawc_hal.git
-```
-=======
 
 <!-- ```bash -->
  <!-- > pip install --no-binary :all: root_numpy -->
  <!-- > pip uninstall hawc_hal -y ; pip install git+https://github.com/threeml/hawc_hal.git -->
 <!-- ``` -->
->>>>>>> b01b35c9
 
 ## Check installation
 
